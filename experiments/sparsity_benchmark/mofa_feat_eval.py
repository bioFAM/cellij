import json
from pathlib import Path
from timeit import default_timer as timer

import matplotlib.pyplot as plt
import mudata
import numpy as np
import pandas as pd
import seaborn as sns
import torch
from addict import Dict
<<<<<<< HEAD
from sklearn.metrics import r2_score
from tqdm.notebook import tqdm
=======
from tqdm.notebook import tqdm
from sklearn.metrics import (
    pairwise_distances,
    r2_score,
    mean_squared_error,
    precision_recall_fscore_support,
)
>>>>>>> 8c13b279

from cellij.core.models import MOFA
from cellij.core.synthetic import DataGenerator
from cellij.tools.evaluation import compute_factor_correlation
from cellij.utils import load_model, set_all_seeds
<<<<<<< HEAD
=======
from cellij.core.models import MOFA

from scipy.optimize import linear_sum_assignment
from scipy.stats import pearsonr
>>>>>>> 8c13b279

if torch.cuda.is_available():
    torch.set_default_tensor_type("torch.cuda.FloatTensor")
    CUDA = torch.cuda.is_available()
    torch.cuda.set_device(1)
    device = torch.device("cuda")
else:
    torch.set_default_tensor_type("torch.FloatTensor")
    device = torch.device("cpu")


N_SHARED_FACTORS = 10
N_PARTIAL_FACTORS = 0
N_PRIVATE_FACTORS = 0
N_SAMPLES = 200
MISSINGS = 0.0
N_FACTORS_ESTIMATED = 20
OVERWRITE = False

perf_corr_factor_all = Dict()
perf_corr_factor = Dict()
perf_r2_x = Dict()
perf_rmse_x = Dict()

perf_prec_x = Dict()
perf_rec_x = Dict()
perf_f1_x = Dict()
perf_time = Dict()
perf_w_activations_l1 = Dict()
perf_w_activations_l2 = Dict()
perf_w_activations_ve = Dict()
perf_losses = Dict()

# PATH_DGP = "/home/m015k/code/cellij/experiments/sparsity_benchmark/data/"
# PATH_MODELS = "/data/m015k/data/cellij/benchmark/benchmark_v2_features/"

PATH_DGP = "experiments/sparsity_benchmark/data"
PATH_MODELS = "experiments/sparsity_benchmark/results"


def compute_r2(y_true, y_predicted):
    sse = np.sum((y_true - y_predicted) ** 2)
    # tse = np.sum((y_true - np.mean(y_true))**2)
    tse = (len(y_true) - 1) * np.var(y_true, ddof=1)
    r2_score = 1 - (sse / tse)
    return r2_score, sse, tse


def get_opt_thresh(X, Y, thresh_min=0, thresh_max=1, n_thresh=101):
    thresh_max = min(thresh_max, Y.max())
    print(thresh_max)
    thresholds = np.linspace(thresh_min, thresh_max, n_thresh)
    f1s = []
    for threshold in thresholds:
        prec, rec, f1, _ = precision_recall_fscore_support(
            X.flatten(), (Y > threshold).flatten(), average="binary"
        )
        f1s.append(f1)

    return thresholds[np.argmax(f1s)]


def get_opt_order(X, Y):
    return linear_sum_assignment(
        -np.abs(
            pairwise_distances(
                X,
                Y,
                metric=lambda a, b: pearsonr(a, b)[0],
                force_all_finite=False,
            )
        )
    )[-1]


for seed in [0]:
    set_all_seeds(seed)

    for grid_features in tqdm([1000, 2000, 5000, 10000]):  # 50, 100, 200, 500, 
        n_samples = N_SAMPLES
        n_features = [grid_features, grid_features, grid_features]
        n_views = len(n_features)
        likelihoods = ["Normal" for _ in range(n_views)]

        n_fully_shared_factors = N_SHARED_FACTORS
        n_partially_shared_factors = N_PARTIAL_FACTORS
        n_private_factors = N_PRIVATE_FACTORS
        n_covariates = 0

        data_path = (
            Path(PATH_DGP)
            / f"dgp_{N_SHARED_FACTORS}_{N_PARTIAL_FACTORS}_{N_PRIVATE_FACTORS}_{N_SAMPLES}_{grid_features}_{MISSINGS}_{seed}.h5mu"
        )

        if not (data_path.exists()):
            print("Neeeeein....")
        else:
            print(f"Loading data from {PATH_DGP}...")
            mdata = mudata.read(str(data_path))
            y = np.concatenate([mdata[m].X for m in mdata.mod], axis=1)

        for lr in [0.1, 0.01, 0.001]:
            for sparsity_prior, prior_params in [
                (None, {}),
                ("Lasso", {"lasso_scale": 0.1}),
                (
                    "Horseshoe",
                    {
                        "tau_scale": 0.1,
                        "lambda_scale": 1.0,
                        "theta_scale": 1.0,
                        "delta_tau": False,
                        "regularized": False,
                        "ard": False,
                    },
                ),
                (
                    "Horseshoe",
                    {
                        "tau_scale": 0.1,
                        "lambda_scale": 1.0,
                        "theta_scale": 1.0,
                        "delta_tau": True,
                        "regularized": False,
                        "ard": False,
                    },
                ),
                (
                    "Horseshoe",
                    {
                        "tau_scale": 0.1,
                        "lambda_scale": 1.0,
                        "theta_scale": 1.0,
                        "delta_tau": False,
                        "regularized": True,
                        "ard": False,
                    },
                ),
                (
                    "Horseshoe",
                    {
                        "tau_scale": 0.1,
                        "lambda_scale": 1.0,
                        "theta_scale": 1.0,
                        "delta_tau": False,
                        "regularized": False,
                        "ard": True,
                    },
                ),
                (
                    "Horseshoe",
                    {
                        "tau_scale": 0.1,
                        "lambda_scale": 1.0,
                        "theta_scale": 1.0,
                        "delta_tau": False,
                        "regularized": True,
                        "ard": True,
                    },
                ),
                ("SpikeAndSlab", {"relaxed_bernoulli": True, "temperature": 0.1}),
                ("SpikeAndSlab", {"relaxed_bernoulli": False}),
                (
                    "SpikeAndSlabLasso",
                    {
                        "lambda_spike": 20.0,
                        "lambda_slab": 0.01,
                        "relaxed_bernoulli": True,
                        "temperature": 0.1,
                    },
                ),
            ]:
                print(
                    f"{seed} | {grid_features} | {lr} | {sparsity_prior} | {prior_params}"
                )
                # Combine all parameters used for the prior into a string
                # This allows to train model with the same prior but different parameters
                s_params = (
                    "_".join([f"{k}={v}" for k, v in prior_params.items()])
                    if prior_params
                    else "None"
                )
                filename = Path(PATH_MODELS).joinpath(
                    f"model_v1_features_{N_SHARED_FACTORS}_{N_PARTIAL_FACTORS}_{N_PRIVATE_FACTORS}_{N_SAMPLES}_{grid_features}_{MISSINGS}_{sparsity_prior}_{N_FACTORS_ESTIMATED}_{lr}_{seed}_{s_params}.pkl"
                )

                if Path(filename).exists():
                    print(f"Loading {filename}")
                    model = load_model(str(filename))

                    # Load json file
                    with open(
                        str(filename).replace(".pkl", "_perf_timer.json"), "r"
                    ) as fp:
                        perf_timer = json.load(fp)

                else:
                    print("Model not found")
                    continue

                query_key = "_feature_group_"

                if sparsity_prior in ["SpikeAndSlabLasso"]:
                    print(model._guide.median().keys())
                    z_hat = model._guide.median()["z"]
                    w_hat = torch.cat(
                        [
                            (
                                (1 - model._guide.median()[f"lambda{query_key}{m}"])
                                * model._guide.median()[f"w_spike{query_key}{m}"]
                                + model._guide.median()[f"lambda{query_key}{m}"]
                                * model._guide.median()[f"w_slab{query_key}{m}"]
                            ).squeeze()
                            for m in range(n_views)
                        ],
                        dim=1,
                    )

                elif hasattr(model._guide, "mode"):
                    z_hat = model._guide.mode()["z"]
                    w_hat = torch.cat(
                        [
                            model._guide.mode()[f"w{query_key}{m}"].squeeze()
                            for m in range(n_views)
                        ],
                        dim=1,
                    )

                else:
                    z_hat = model._guide.median()["z"]
                    w_hat = torch.cat(
                        [
                            model._guide.median()[f"w{query_key}{m}"].squeeze()
                            for m in range(n_views)
                        ],
                        dim=1,
                    )

                temp_model = MOFA(n_factors=100, sparsity_prior="Horseshoe")
                temp_model.add_data(data=mdata, na_strategy=None)

                z_true = mdata.obsm["z"]
                w_true = np.concatenate(
                    [mdata[mod].varm["w"] for mod in mdata.mod.keys()]
                ).T
                w_mask_true = np.concatenate(
                    [mdata[mod].varm["w_mask"] for mod in mdata.mod.keys()]
                ).T
                x_true = temp_model._data.values

                z_hat = z_hat.detach().cpu().numpy().squeeze()
                w_hat = w_hat.detach().cpu().numpy().squeeze()

                opt_order = get_opt_order(w_true, w_hat)

                z_hat = z_hat[:, opt_order]
                w_hat = w_hat[opt_order, :]

                if sparsity_prior is None:
                    sparsity_prior = "Normal"
                else:
                    sparsity_prior = sparsity_prior + "_" + s_params

                legend_names = {
                    "Horseshoe_tau_scale=0.1_lambda_scale=1.0_theta_scale=1.0_delta_tau=False_regularized=False_ard=False": "HS(0.1,1,1)",
                    "Horseshoe_tau_scale=0.1_lambda_scale=1.0_theta_scale=1.0_delta_tau=False_regularized=False_ard=True": "HS(0.1,1,1)+ARD",
                    "Horseshoe_tau_scale=0.1_lambda_scale=1.0_theta_scale=1.0_delta_tau=False_regularized=True_ard=False": "HS Reg(0.1,1,1)",
                    "Horseshoe_tau_scale=0.1_lambda_scale=1.0_theta_scale=1.0_delta_tau=False_regularized=True_ard=True": "HS Reg(0.1,1,1)+ARD",
                    "Horseshoe_tau_scale=0.1_lambda_scale=1.0_theta_scale=1.0_delta_tau=True_regularized=False_ard=False": "HS ConstTau(0.1,1,1)",
                    "Lasso_lasso_scale=0.1": "Laplace(0,0.1)",
                    "Normal": "Normal",
                    "SpikeAndSlabLasso_lambda_spike=20.0_lambda_slab=0.01_relaxed_bernoulli=True_temperature=0.1": "SnSLasso RB(20,0.01,0.1)",
                    "SpikeAndSlab_relaxed_bernoulli=False": "SnS CB",
                    "SpikeAndSlab_relaxed_bernoulli=True_temperature=0.1": "SnS RB(0.1)",
                }
                if sparsity_prior in legend_names:
                    sparsity_prior = legend_names[sparsity_prior]

                # Reconstruction
                x_hat = np.matmul(z_hat, w_hat)
                perf_r2_x[seed][grid_features][lr][sparsity_prior] = r2_score(
                    x_true, x_hat
                )
                perf_rmse_x[seed][grid_features][lr][
                    sparsity_prior
                ] = mean_squared_error(x_true, x_hat, squared=False)

                # Prec, Rec, F1
                opt_thresh = get_opt_thresh(w_mask_true, w_hat, 0, 2)
                prec, rec, f1, _ = precision_recall_fscore_support(
                    w_mask_true.flatten(),
                    (np.abs(w_hat) > opt_thresh).flatten(),
                    average="binary",
                )
                perf_prec_x[seed][grid_features][lr][sparsity_prior] = prec
                perf_rec_x[seed][grid_features][lr][sparsity_prior] = rec
                perf_f1_x[seed][grid_features][lr][sparsity_prior] = f1

                # Losses
                perf_losses[seed][grid_features][lr][sparsity_prior] = len(model.losses)

                # R2 of factors
                w_hats = np.split(w_hat, 3, axis=1)
                for idx, m in enumerate(mdata.mod):
                    w_true = mdata.mod[m].varm["w"]
                    avg, all_k, _, _ = compute_factor_correlation(w_true, w_hats[idx].T)
                    perf_corr_factor[seed][grid_features][lr][sparsity_prior] = avg
                    perf_corr_factor_all[seed][grid_features][lr][
                        sparsity_prior
                    ] = all_k  # TODO: Plot as well

                # Timer
                perf_time[seed][grid_features][lr][sparsity_prior] = perf_timer

                # W activation
                # Split w_hat into three equally sized parts along axis=1
                w_hats = np.split(w_hat, 3, axis=1)
                x_true_splitted = np.split(x_true, 3, axis=1)
                for m, name in enumerate(mdata.mod):
                    for k in range(w_hats[m].shape[0]):
                        perf_w_activations_l1[seed][grid_features][lr][sparsity_prior][
                            m
                        ][k] = np.sum(np.abs(w_hats[m][k]))
                        perf_w_activations_l2[seed][grid_features][lr][sparsity_prior][
                            m
                        ][k] = np.sum(w_hats[m][k] ** 2)
                        x_hat_from_single_k = (
                            w_hats[m][k][:, None] @ z_hat[:, k][None, :]
                        )
                        x_hat_from_single_k = x_hat_from_single_k.T
                        perf_w_activations_ve[seed][grid_features][lr][sparsity_prior][
                            m
                        ][k] = r2_score(x_true_splitted[m], x_hat_from_single_k)


#
# Plots
#


def flatten_dict(nested_dict):
    res = {}
    if isinstance(nested_dict, dict):
        for k in nested_dict:
            flattened_dict = flatten_dict(nested_dict[k])
            for key, val in flattened_dict.items():
                key = list(key)
                key.insert(0, k)
                res[tuple(key)] = val
    else:
        res[()] = nested_dict
    return res


def nested_dict_to_df(values_dict):
    flat_dict = flatten_dict(values_dict)
    df = pd.DataFrame.from_dict(flat_dict, orient="index")
    df.index = pd.MultiIndex.from_tuples(df.index)
    df = df.unstack(level=-1)
    df.columns = df.columns.map("{0[1]}".format)
    return df


# Prepare dataframes for plotting
df_r2 = nested_dict_to_df(perf_corr_factor.to_dict()).reset_index()
for k, col_name in enumerate(["seed", "grid_features", "lr"]):
    # Rename kth columns
    df_r2 = df_r2.rename(columns={f"level_{k}": col_name})

df_r2 = df_r2.melt(
    id_vars=["seed", "grid_features", "lr"], var_name="sparsity_prior", value_name="r2"
)

df_time = nested_dict_to_df(perf_time.to_dict()).reset_index()
# Assign columns names from 1 to n
df_time.columns = [f"{x}" for x in range(1, len(df_time.columns) + 1)]
df_time_idx = df_time.iloc[:, :4]
# Coalesce all rows
df_time_idx = df_time_idx.assign(
    epoch=np.nansum(df_time.iloc[:, 4:].to_numpy(), axis=1)
)
df_time_idx.columns = ["seed", "grid_features", "lr", "sparsity_prior", "time"]

df_losses = nested_dict_to_df(perf_losses.to_dict()).reset_index()
# Assign columns names from 1 to n
df_losses.columns = [f"{x}" for x in range(1, len(df_losses.columns) + 1)]
df_losses_idx = df_losses.iloc[:, :4]
# Coalesce all rows
df_losses_idx = df_losses_idx.assign(
    time=np.nanmean(df_losses.iloc[:, 4:].to_numpy(), axis=1)
)
df_losses_idx.columns = ["seed", "grid_features", "lr", "sparsity_prior", "epoch"]


# Sort all rows independelty in descending order
# Define a function to sort each row
def sort_row_normalized(row):
    return pd.Series(sorted(row, reverse=True), index=row.index) / np.abs(max(row))


def sort_row(row):
    return pd.Series(sorted(row, reverse=True), index=row.index)


# Apply the function to each row using apply with axis=1
df_w_act_l1 = nested_dict_to_df(perf_w_activations_l1.to_dict()).reset_index()
df_w_act_l1_idx = df_w_act_l1.iloc[:, :5]
df_w_act_l1 = df_w_act_l1.iloc[:, 5:]
df_w_act_l1 = df_w_act_l1.apply(sort_row_normalized, axis=1)
df_w_act_l1 = pd.concat([df_w_act_l1_idx, df_w_act_l1], axis=1)
df_w_act_l1.columns = ["seed", "grid_features", "lr", "sparsity_prior", "view"] + [
    f"factor_{x}" for x in range(1, N_FACTORS_ESTIMATED + 1)
]

df_w_act_l2 = nested_dict_to_df(perf_w_activations_l2.to_dict()).reset_index()
df_w_act_l2_idx = df_w_act_l2.iloc[:, :5]
df_w_act_l2 = df_w_act_l2.iloc[:, 5:]
df_w_act_l2 = df_w_act_l2.apply(sort_row_normalized, axis=1)
df_w_act_l2 = pd.concat([df_w_act_l2_idx, df_w_act_l2], axis=1)
df_w_act_l2.columns = ["seed", "grid_features", "lr", "sparsity_prior", "view"] + [
    f"factor_{x}" for x in range(1, N_FACTORS_ESTIMATED + 1)
]


df_w_act_ve = nested_dict_to_df(perf_w_activations_ve.to_dict()).reset_index()
df_w_act_ve_idx = df_w_act_ve.iloc[:, :5]
df_w_act_ve = df_w_act_ve.iloc[:, 5:]
df_w_act_ve = df_w_act_ve.apply(sort_row_normalized, axis=1)
df_w_act_ve = pd.concat([df_w_act_ve_idx, df_w_act_ve], axis=1)
df_w_act_ve.columns = ["seed", "grid_features", "lr", "sparsity_prior", "view"] + [
    f"factor_{x}" for x in range(1, N_FACTORS_ESTIMATED + 1)
]


sns.set_theme(style="whitegrid")
sns.set_context("paper")
sns.set_palette(sns.color_palette("colorblind", 9))
plt.rcParams["figure.constrained_layout.use"] = False
plt.rcParams["figure.autolayout"] = False
# plt.rcParams["savefig.bbox"] = "tight"
plt.rcParams["savefig.pad_inches"] = 0.015

#
# Plot R2 of average factor reconstruction with respect to features
#
plt.rcParams["mathtext.fontset"] = "stix"
plt.rcParams["font.family"] = "STIXGeneral"

df_r2 = df_r2.sort_values(by=["sparsity_prior"])
# Only use grid_features from 50, 200, 800, 1000, 5000
# df_r2 = df_r2[df_r2["grid_features"].isin([50, 100, 200, 500, 1000, 2000, 5000, 10000])]
df_r2_plot = df_r2[df_r2["grid_features"].isin([50, 100, 500, 1000, 2000, 5000, 10000])]
fig, ax = plt.subplots(1, 1, figsize=(6.75, 5))
# Do not plot outliers
g = sns.boxplot(
    data=df_r2_plot,
    x="grid_features",
    y="r2",
    hue="sparsity_prior",
    showfliers=False,
).set(xlabel="Number of Features", ylabel="Avg. Factor Correlation")
# Place location below plot
plt.legend(loc="upper center", bbox_to_anchor=(0.45, -0.2), ncol=3)
# plt.grid(True)
from matplotlib.ticker import MultipleLocator

ax.xaxis.set_minor_locator(MultipleLocator(0.5))
ax.xaxis.grid(True, which="minor", color="gray", lw=1.5, linestyle=":")
# Define legend font size
plt.setp(ax.get_legend().get_texts(), fontsize="11")
# Set y range to 0 to 1
plt.ylim(0.2, 1.025)
# Save plot as pdf and png
plt.tight_layout()
plt.savefig("plots/r2_features.pdf")
plt.savefig("plots/r2_features.png")
plt.show()

fig, ax = plt.subplots(1, 1, figsize=(6.75, 5))
for feats in df_r2_plot["grid_features"].unique():
    df_r2_plot_tmp = df_r2_plot[df_r2_plot["grid_features"] == feats]
    g = sns.boxplot(
        data=df_r2_plot_tmp,
        x="sparsity_prior",
        y="r2",
    ).set(xlabel="Sparsity Priors", ylabel="Avg. Factor Correlation")
    plt.title(f"Number of Features = {feats}")
    plt.grid(True)
    # Set y range to 0 to 1
    plt.ylim(0.25, 1.05)
    # Save plot as pdf and png
    plt.tight_layout()
    # Rotate x labels by 90 degrees
    plt.xticks(rotation=90)
    plt.savefig(f"plots/r2_general_{feats}.pdf")
    plt.savefig(f"plots/r2_general_{feats}.png")
    plt.show()

df_r2 = df_r2.sort_values(by=["sparsity_prior"])
# Only use grid_features from 50, 200, 800, 1000, 5000
# df_r2 = df_r2[df_r2["grid_features"].isin([50, 100, 200, 500, 1000, 2000, 5000, 10000])]
# df_r2_plot = df_r2[df_r2["grid_features"].isin([50, 100, 500, 1000, 2000, 5000, 10000])]
fig, ax = plt.subplots(1, 1, figsize=(6.75, 5))
# Do not plot outliers
g = sns.boxplot(
    data=df_r2_plot,
    x="sparsity_prior",
    y="r2",
    showfliers=False,
).set(xlabel="Number of Features", ylabel="Avg. Factor Correlation")
# Place location below plot
plt.legend(loc="upper center", bbox_to_anchor=(0.45, -0.2), ncol=3)
# plt.grid(True)
from matplotlib.ticker import MultipleLocator

ax.xaxis.set_minor_locator(MultipleLocator(0.5))
ax.xaxis.grid(True, which="minor", color="gray", lw=1.5, linestyle=":")
# Define legend font size
plt.setp(ax.get_legend().get_texts(), fontsize="11")
# Set y range to 0 to 1
plt.ylim(0.2, 1.025)
# Save plot as pdf and png
plt.tight_layout()
plt.savefig("plots/r2_features.pdf")
plt.savefig("plots/r2_features.png")
plt.show()


#
# Plot Runtime with respect to features
#
sns.set_theme(style="whitegrid")
plt.rcParams["mathtext.fontset"] = "stix"
plt.rcParams["font.family"] = "STIXGeneral"
fig, ax = plt.subplots(1, 1, figsize=(6.75, 5))
df_time_idx_plot = df_time_idx[
    df_time_idx["grid_features"].isin([50, 100, 500, 1000, 2000, 5000, 10000])
]
g = sns.boxplot(
    data=df_time_idx_plot,
    x="grid_features",
    y="time",
    hue="sparsity_prior",
).set(xlabel="Number of Features", ylabel="Time [s]")
plt.legend(loc="upper center", bbox_to_anchor=(0.5, -0.2), ncol=3)
plt.tight_layout()
# plt.grid(True)
from matplotlib.ticker import MultipleLocator

ax.xaxis.set_minor_locator(MultipleLocator(0.5))
ax.xaxis.grid(True, which="minor", color="gray", lw=1.5, linestyle=":")
plt.savefig(f"plots/time_general_{feats}.pdf")
plt.savefig(f"plots/time_general_{feats}.png")
plt.show()


# #
# # Epochs until convergence or max epochs
# #
# plt.rcParams["mathtext.fontset"] = "stix"
# plt.rcParams["font.family"] = "STIXGeneral"
# sns.set_theme(style="whitegrid")
# fig, ax = plt.subplots(1, 1, figsize=(6.75, 5))
# g = sns.boxplot(
#     data=df_time_idx,
#     x="grid_features",
#     y="epoch",
#     hue="sparsity_prior",
# ).set(xlabel="Number of Features", ylabel="Avg. Epoch")
# plt.legend(loc="upper center", bbox_to_anchor=(0.5, -0.2), ncol=3)
# plt.tight_layout()
# plt.grid(True)
# plt.show()


#
# Plot #Active columns reconstruction with respect to features
#
# for BASE_DATA, name in zip([df_w_act_l2], ["l2"]):
for BASE_DATA, name in zip([df_w_act_l2, df_w_act_ve], ["l2", "ve"]):
    BASE_DATA_melt = BASE_DATA.melt(
        id_vars=["seed", "grid_features", "lr", "sparsity_prior", "view"],
        var_name="factor",
        value_name="L2 Norm",
    )
    # Replace factor names with numbers and convert to int
    BASE_DATA_melt["factor"] = (
        BASE_DATA_melt["factor"].str.replace("factor_", "").astype(int)
    )
    # Plot L1 norms of W for each sparsity prior separately
    # Create a figure with two columns
    Ns = BASE_DATA_melt["sparsity_prior"].nunique()
    nrows = int(np.ceil(BASE_DATA_melt["sparsity_prior"].nunique() / 3))
    ncols = 3
    fig, ax = plt.subplots(
        nrows,
        3,
        figsize=(6.75, 12),
        sharex=False,
        sharey=True,
        tight_layout=False,
    )
    # Sort BASE_DATA by sparsity prior alphabetically
    BASE_DATA_melt = BASE_DATA_melt.sort_values(by=["grid_features"])

    for idx, sparsity_prior in enumerate(
        sorted(BASE_DATA_melt["sparsity_prior"].unique())
    ):
        # Draw a vertical line at N_FACTORS_TRUE
        # ax[idx // ncols,idx - ncols * (idx // ncols)]
        ax[idx // ncols, idx - ncols * (idx // ncols)].axvline(
            x=N_SHARED_FACTORS + 0.5, color="gray", linestyle="--", linewidth=1.5
        )

        BASE_DATA_melt_sp = BASE_DATA_melt[
            BASE_DATA_melt["sparsity_prior"] == sparsity_prior
        ]
        # Make grid features a categorical variable using .loc
        BASE_DATA_melt_sp.loc[:, "grid_features"] = BASE_DATA_melt_sp[
            "grid_features"
        ].astype("str")
        # Use colorpalette with 3 colors
        sns.lineplot(
            data=BASE_DATA_melt_sp,
            x="factor",
            y="L2 Norm",
            hue="grid_features",
            ax=ax[idx // ncols, idx - ncols * (idx // ncols)],
            legend=False if idx != 9 else True,
        )
        # Add title to each subplot with name of sparse prior
        ax[idx // ncols, idx - ncols * (idx // ncols)].set_title(f"{sparsity_prior}")
        # Show only integer ticks on x axis from 1 to N_FACTORS_ESTIMATED
        ax[idx // ncols, idx - ncols * (idx // ncols)].set_xticks(
            range(1, N_FACTORS_ESTIMATED + 1)
        )
        # Set fontsize of x ticks
        ax[idx // ncols, idx - ncols * (idx // ncols)].tick_params(
            axis="x", labelsize=6
        )
        # Set x and y labels
        ax[idx // ncols, idx - ncols * (idx // ncols)].set_xlabel("Factor")
        ax[idx // ncols, idx - ncols * (idx // ncols)].set_ylabel("L2 Norm of Factor")

        # Start x axis at 1 and end at N_FACTORS_ESTIMATED
        ax[idx // ncols, idx - ncols * (idx // ncols)].set_xlim(1, N_FACTORS_ESTIMATED)

        # Make distance between subplots smaller
        plt.subplots_adjust(wspace=0.3, hspace=0.3)

    plt.grid(True)
    plt.tight_layout()
    ax[3, 0].legend(
        loc="lower center",
        bbox_to_anchor=(0.65, 0.1),
        ncol=4,
        title="Features",
        fancybox=True,
        shadow=False,
        fontsize=10,
        bbox_transform=plt.gcf().transFigure,
    )
    ax[3, 2].axis("off")
    ax[3, 1].axis("off")
    plt.savefig(f"plots/fac_act_{name}.pdf")
    plt.savefig(f"plots/fac_act_{name}.png")
    plt.show()<|MERGE_RESOLUTION|>--- conflicted
+++ resolved
@@ -9,30 +9,20 @@
 import seaborn as sns
 import torch
 from addict import Dict
-<<<<<<< HEAD
-from sklearn.metrics import r2_score
+from scipy.optimize import linear_sum_assignment
+from scipy.stats import pearsonr
+from sklearn.metrics import (
+    mean_squared_error,
+    pairwise_distances,
+    precision_recall_fscore_support,
+    r2_score,
+)
 from tqdm.notebook import tqdm
-=======
-from tqdm.notebook import tqdm
-from sklearn.metrics import (
-    pairwise_distances,
-    r2_score,
-    mean_squared_error,
-    precision_recall_fscore_support,
-)
->>>>>>> 8c13b279
 
 from cellij.core.models import MOFA
 from cellij.core.synthetic import DataGenerator
 from cellij.tools.evaluation import compute_factor_correlation
 from cellij.utils import load_model, set_all_seeds
-<<<<<<< HEAD
-=======
-from cellij.core.models import MOFA
-
-from scipy.optimize import linear_sum_assignment
-from scipy.stats import pearsonr
->>>>>>> 8c13b279
 
 if torch.cuda.is_available():
     torch.set_default_tensor_type("torch.cuda.FloatTensor")
@@ -111,7 +101,7 @@
 for seed in [0]:
     set_all_seeds(seed)
 
-    for grid_features in tqdm([1000, 2000, 5000, 10000]):  # 50, 100, 200, 500, 
+    for grid_features in tqdm([1000, 2000, 5000, 10000]):  # 50, 100, 200, 500,
         n_samples = N_SAMPLES
         n_features = [grid_features, grid_features, grid_features]
         n_views = len(n_features)
