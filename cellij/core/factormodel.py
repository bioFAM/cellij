import logging
import os
import pickle
from collections.abc import Iterable
from pathlib import Path
from typing import Any, Optional, Union

import anndata
import muon
import numpy as np
import pandas
import pyro
import torch
from pyro.infer import SVI
from pyro.nn import PyroModule
from tqdm import trange
import pandas as pd

import cellij
from cellij.core._data import DataContainer
from cellij.core._pyro_guides import Guide
from cellij.core._pyro_models import Generative
from cellij.core.utils import EarlyStopper

logger = logging.getLogger(__name__)


class FactorModel(PyroModule):
    """Base class for all estimators in Cellij.

    Attributes
    ----------
    model : cellij.model
        The generative model
    guide : Union[str, pyro.infer.autoguide.initialization, cellij.guide]
        The variational distribution
    n_factors : int
        The number of factors
    dtype : torch.dtype, default = torch.float32
        The data type of the model
    device : str, default = "cpu"
        The device on which the model is run


    Methods
    -------
    add_data(name, data, **kwargs)
        Adds data to the model
    set_data(name, data, **kwargs)
        Overwrites data with the same name
    remove_data(name, **kwargs)
        Removes a data from the model by its name

    add_feature_group(name, features, **kwargs)
        Delegates to _add_group(..., level = 'feature')
    set_feature_group(name, features, **kwargs)
        Delegates to _set_group(..., level = 'feature')
    remove_feature_group(name, **kwargs)
        Delegates to _remove_group(..., level = 'feature')

    add_obs_group(name, features, **kwargs)
        Delegates to _add_group(..., level = 'obs')
    set_obs_group(name, features, **kwargs)
        Delegates to _set_group(..., level = 'obs')
    remove_obs_group(name, **kwargs)
        Delegates to _remove_group(..., level = 'obs')

    _add_group(name, group, level, **kwargs)
        Adds a group to the model
    _set_group(name, group, level, **kwargs)
        Overwrites a group with the same name
    _remove_group(name, level, **kwargs)
        Removes a group from the model by its name

    fit(dry_run=False, **kwargs)

    """

    def __init__(
        self,
        # model,
        # guide,
        n_factors,
        dtype: torch.dtype = torch.float32,
        device="cpu",
        **kwargs,
    ):
        super().__init__(name="FactorModel")

        # self._model = model
        # self._guide, self._guide_kwargs = self._setup_guide(guide, kwargs)
        self._n_factors = n_factors
        self._dtype = dtype

        self.device = self._setup_device(device)
        self.to(self.device)

        self._data = DataContainer()
        self._is_trained = False
        self._feature_groups = {}
        self._obs_groups = {}

        self._data_options: dict[str, Any] = {}
        self._model_options: dict[str, Any] = {}
        self._training_options: dict[str, Any] = {}

        # Save kwargs for later
        self._kwargs = kwargs

<<<<<<< HEAD
    def __repr__(self):

        self._init_from_config(
            data_options=self._data_options,
            model_options=self._model_options,
            training_options=self._training_options,
        )

        output = []
        output.append(f"FactorModel(n_factors={self.n_factors})")

        output.append("├─ data")
        if len(self._data._names) == 0:
            output.append("│  └─ no data added yet")
        else:
            for name, adata in self._data.feature_groups.items():
                branch_char = "├" if name != list(self._data.feature_groups.keys())[-1] else "└"
                output.append(f"│  {branch_char}─ {name}: {adata.n_obs} observations × {adata.n_vars} features")
                output.append(f"│     ├ likelihood: {self._model_options['likelihoods'][name]}")
                output.append(f"│     └ weight_prior: {self._model_options['weight_priors'][name]}")

        output.append("├─ groups")        
        if len(self._data._names) == 0:
            output.append("│  └─ no data added yet")
        else:
            for name, obs in self.obs_groups.items():
                branch_char = "├" if name != list(self.obs_groups.keys())[-1] else "└"
                output.append(f"│  {branch_char}─ {name}: {len(obs)} observations")
                output.append(f"│     └ factor_prior: {self._model_options['factor_priors'][name]}")

        if self._model_options["covariates"] is not None:
            output.append("├─ covariates")
            
            output.append(f"│  └─ {self._model_options['covariates'].shape[1]}D covariate with {self._model_options['covariates'].shape[0]} observations")

        output.append("└─ config")

        output.append(f"   ├─ data options")
        for key, value in self._data_options.items():
            branch_char = "├" if key != list(self._data_options.keys())[-1] else "└"
            output.append(f"   │  {branch_char}─ {key}: {value}")

        output.append(f"   └─ training options")
        for key, value in self._training_options.items():
            branch_char = "├" if key != list(self._training_options.keys())[-1] else "└"
            output.append(f"      {branch_char}─ {key}: {value}")

        return "\n".join(output)

=======
>>>>>>> b52ae8ea
    @property
    def n_factors(self):
        return self._n_factors

    @n_factors.setter
    def n_factors(self, n_factors):
        self._n_factors = n_factors

    @property
    def dtype(self):
        pass

    @dtype.setter
    def dtype(self, dtype):
        pass

    @property
    def device(self):
        return self._device

    @device.setter
    def device(self, device):
        self._device = device

    @property
    def data(self):
        return self._data

    @data.setter
    def data(self, *args):
        raise AttributeError(
            "Use `add_data()`, `set_data` or `remove_data()` to modify this property."
        )

    @property
    def is_trained(self):
        return self._is_trained

    @is_trained.setter
    def is_trained(self, *args):
        raise AttributeError("This property is read-only.")

    @property
    def feature_groups(self):
        return {
            group_name: list(group.var_names)
            for group_name, group in self.data._feature_groups.items()
        }

    @feature_groups.setter
    def feature_groups(self, *args):
        raise AttributeError(
            "Use `add_feature_group()`, `set_feature_group` or `remove_feature_group()` "
            "to modify this property."
        )

    @property
    def model(self):
        return self._model[0]

    @property
    def guide(self):
        return self._guide[0]

    @property
    def obs_groups(self):
        try:
            groups = self._model_options["groups"]
        except KeyError:
            groups = None

        if groups is None:
            return {"all_observations": self._data._merged_obs_names}
        elif isinstance(groups, dict):
            return groups

    @obs_groups.setter
    def obs_groups(self, *args):
        raise AttributeError(
            "Use `add_obs_group()`, `set_obs_group` or `remove_obs_group()` to modify this property."
        )

    def _setup_guide(self, guide, kwargs):
        if isinstance(guide, str):
            # Implement some default guides
            if guide == "AutoDelta":
                guide = pyro.infer.autoguide.AutoDelta
            if guide == "AutoNormal":
                guide = pyro.infer.autoguide.AutoNormal
            if guide == "AutoLowRankMultivariateNormal":
                guide = pyro.infer.autoguide.AutoLowRankMultivariateNormal

            # TODO: return proper kwargs
            return guide, {}

        guide_kwargs = {}
        # TODO: implement init_loc_fn instead of init_loc
        for arg in ["init_loc", "init_scale"]:
            if arg in kwargs:
                guide_kwargs[arg] = kwargs[arg]

        if issubclass(guide, cellij.core._pyro_guides.Guide):
            logger.info("Using custom guide.")
            return guide, guide_kwargs

        raise ValueError(f"Unknown guide: {guide}")

    def _setup_device(self, device):
        cuda_available = torch.cuda.is_available()

        try:
            mps_available = torch.backends.mps.is_available()
        except AttributeError:
            mps_available = False

        device = str(device).lower()
        if ("cuda" in device and not cuda_available) or (
            device == "mps" and not mps_available
        ):
            logger.warning(f"`{device}` not available...")
            device = "cpu"

        logger.info(f"Running all computations on `{device}`.")
        return torch.device(device)

    @property
    def data_options(self):
        return self._data_options

    @data_options.setter
    def data_options(self, *args):
        raise AttributeError("Use `set_data_options()` to modify this property.")

    def set_data_options(
        self,
        scale_views: bool = False,
        scale_groups: bool = False,
        center_groups: bool = True,
        preview: bool = False,
    ) -> Optional[dict[str, Any]]:
        if not isinstance(scale_views, bool):
            raise TypeError(
                f"Parameter 'scale_views' must be bool, got '{type(scale_views)}'."
            )

        if not isinstance(scale_groups, bool):
            raise TypeError(
                f"Parameter 'scale_groups' must be bool, got '{type(scale_groups)}'."
            )

        if not isinstance(center_groups, bool):
            raise TypeError(
                f"Parameter 'center_groups' must be bool, got '{type(center_groups)}'."
            )

        if not isinstance(preview, bool):
            raise TypeError(f"Parameter 'preview' must be bool, got '{type(preview)}'.")

        options = {
            "scale_views": scale_views,
            "scale_features": scale_groups,
            "center_features": center_groups,
        }

        if not preview:
            self._data_options = options
            return None

        return options

    @property
    def model_options(self):
        return self._model_options

    @model_options.setter
    def model_options(self, *args):
        raise AttributeError("Use `set_model_options()` to modify this property.")

    def set_model_options(
        self,
        likelihoods: Union[str, dict[str, str]] = "Normal",
        factor_priors: Optional[Union[str, dict[str, str]]] = None,
        weight_priors: Optional[Union[str, dict[str, str]]] = None,
        groups: Optional[dict[str, Iterable]] = None,
        regress_out: Optional[pd.DataFrame] = None,
        covariates: Optional[pd.DataFrame] = None,
        preview: bool = False,
    ) -> Optional[dict[str, Any]]:
        if isinstance(likelihoods, str):
            likelihoods = {view: likelihoods for view in self.feature_groups}
        elif isinstance(likelihoods, dict) and not all(
            key in self._data._names for key in likelihoods
        ):
            raise ValueError(
                "All views must have a likelihood set.\n"
                + "  - Actual: "
                + ", ".join(likelihoods.keys())
                + "\n"
                + "  - Expected: "
                + ", ".join(self._data._names)
            )

        for name, distribution in likelihoods.items():
            if isinstance(distribution, str):
                # Replace likelihood string with common synonyms used in Pyro
                distribution = distribution.title()
                if distribution == "Gaussian":
                    distribution = "Normal"

                try:
                    likelihoods[name] = distribution
                except AttributeError as e:
                    raise AttributeError(
                        f"Could not find valid Pyro distribution for {distribution}."
                    ) from e

        groups = self.obs_groups if groups is None else groups

        if factor_priors is None:
            factor_priors = {group: "Normal" for group in groups}
        elif isinstance(factor_priors, str):
            factor_priors = {view: factor_priors for view in groups}
        elif isinstance(factor_priors, dict) and not all(
            key in groups for key in factor_priors
        ):
            raise ValueError(
                "When manually specifying 'factor_priors', all views must be assigned a prior.\n"
                + "  - Actual: "
                + ", ".join(factor_priors.keys())
                + "\n"
                + "  - Expected: "
                + ", ".join(groups)
            )

        for name, prior in factor_priors.items():
            if isinstance(prior, str):
                # Replace likelihood string with common synonyms used in Pyro
                prior = prior.title()
                if prior == "Gaussian":
                    prior = "Normal"

                try:
                    factor_priors[name] = prior
                except AttributeError as e:
                    raise AttributeError(
                        f"Could not find valid prior for '{prior}'."
                    ) from e

        if weight_priors is None:
            weight_priors = "Normal"

        if isinstance(weight_priors, str):
            weight_priors = {group: weight_priors for group in self.feature_groups}
        elif isinstance(weight_priors, dict) and not all(
            prior_group in self.feature_groups for prior_group in weight_priors
        ):
            raise ValueError(
                "When manually specifying 'weight_priors', all groups must be assigned a prior.\n"
                + "  - Actual: "
                + ", ".join(weight_priors.keys())
                + "\n"
                + "  - Expected: "
                + ", ".join(self.feature_groups)
            )

        for name, prior in weight_priors.items():
            if isinstance(prior, str):
                # prior = prior.lower()
                if prior == "Gaussian":
                    prior = "Normal"

                try:
                    weight_priors[name] = prior
                except AttributeError as e:
                    raise AttributeError(
                        f"Could not find valid prior for '{prior}'."
                    ) from e

<<<<<<< HEAD
        groups = self.obs_groups if groups is None else groups
        
        #TODO: Implement logic for `regress_out`
        
        if covariates is not None:
            if not isinstance(covariates, (pd.DataFrame, pd.Series)):
                raise TypeError(
                    f"Parameter 'covariates' must be pd.DataFrame, got '{type(covariates)}'."
                )
            
            if (covariates.reset_index().duplicated()).any():
                raise ValueError(
                    f"Parameter 'covariates' contains duplicate columns."
                )
                
            for group in factor_priors.keys():
                factor_priors[group] = "GaussianProcess"

=======
>>>>>>> b52ae8ea
        options = {
            "likelihoods": likelihoods,
            "factor_priors": factor_priors,
            "weight_priors": weight_priors,
            "covariates": covariates,
            "groups": groups,
        }

        if not preview:
            self._model_options = options
            return None

        return options

    @property
    def training_options(self):
        return self._training_options

    @training_options.setter
    def training_options(self, *args):
        raise AttributeError("Use `set_training_options()` to modify this property.")

    def set_training_options(
        self,
        early_stopping: bool = True,
        verbose_epochs: int = 100,
        patience: int = 500,
        min_delta: float = 0.1,
        percentage: bool = True,
        scale_gradients: bool = True,
        optimizer: str = "ClippedAdam",
        num_particles: int = 1,
        learning_rate: float = 0.003,
        preview: bool = False,
    ) -> Optional[dict[str, Any]]:
        if not isinstance(early_stopping, bool):
            raise TypeError(
                f"Parameter 'early_stopping' must be bool, got '{type(early_stopping)}'."
            )

        if not isinstance(verbose_epochs, int):
            raise TypeError(
                f"Parameter 'verbose_epochs' must be int, got '{type(verbose_epochs)}'."
            )

        if not isinstance(patience, int):
            raise TypeError(
                f"Parameter 'patience' must be int, got '{type(patience)}'."
            )

        if not isinstance(min_delta, float):
            raise TypeError(
                f"Parameter 'min_delta' must be float, got '{type(min_delta)}'."
            )

        if not isinstance(percentage, bool):
            raise TypeError(
                f"Parameter 'percentage' must be bool, got '{type(percentage)}'."
            )

        if not isinstance(scale_gradients, bool):
            raise TypeError(
                f"Parameter 'scale_gradients' must be bool, got '{type(scale_gradients)}'."
            )

        if not isinstance(optimizer, str):
            raise TypeError(
                f"Parameter 'optimizer' must be str, got '{type(optimizer)}'."
            )

        valid_optimizer = ["adam", "clippedadam"]
        if optimizer.lower() not in valid_optimizer:
            raise NotImplementedError(
                "Currently, only the following optimizers are supported: "
                + ", ".join(valid_optimizer)
            )

        if not isinstance(num_particles, int):
            raise TypeError(
                f"Parameter 'num_particles' must be int, got '{type(num_particles)}'."
            )

        if not isinstance(learning_rate, float):
            raise TypeError(
                f"Parameter 'learning_rate' must be float, got '{type(learning_rate)}'."
            )

        if not isinstance(preview, bool):
            raise TypeError(f"Parameter 'preview' must be bool, got '{type(preview)}'.")

        for param_name, param_value in zip(
            [
                "verbose_epochs",
                "patience",
                "min_delta",
                "num_particles",
                "learning_rate",
            ],
            [verbose_epochs, patience, min_delta, num_particles, learning_rate],
        ):
            if param_value <= 0:
                raise ValueError(
                    f"Parameter '{param_name}' must be positive, got '{param_value}'."
                )

        options = {
            "early_stopping": early_stopping,
            "verbose_epochs": verbose_epochs,
            "patience": patience,
            "min_delta": min_delta,
            "percentage": percentage,
            "scale_gradients": scale_gradients,
            "optimizer": optimizer,
            "num_particles": num_particles,
            "learning_rate": learning_rate,
        }

        if not preview:
            self._training_options = options
            return None

        return options

    def _init_from_config(
        self,
        data_options: dict[str, Any],
        model_options: dict[str, Any],
        training_options: dict[str, Any],
    ) -> None:
        data_option_defaults = self.set_data_options(preview=True)
        model_option_defaults = self.set_model_options(preview=True)
        training_option_defaults = self.set_training_options(preview=True)

        for key in data_option_defaults:
            if key not in data_options.keys():
                self._data_options[key] = data_option_defaults[key]

        for key in model_option_defaults:
            if key not in model_options.keys():
                self._model_options[key] = model_option_defaults[key]

        for key in training_option_defaults:
            if key not in training_options.keys():
                self._training_options[key] = training_option_defaults[key]

    def add_data(
        self,
        data: Union[pandas.DataFrame, anndata.AnnData, muon.MuData],
        name: Optional[str] = None,
        merge: bool = True,
        **kwargs,
    ):
        # TODO: Add a check that no name is "all"
        valid_types = (pandas.DataFrame, anndata.AnnData, muon.MuData)
        metadata = None

        if not isinstance(data, valid_types):
            raise TypeError(
                f"Expected data to be one of {valid_types}, got {type(data)}."
            )

        if not isinstance(data, muon.MuData) and not isinstance(name, str):
            raise ValueError(
                "When adding data that is not a MuData object, a name must be provided."
            )

        if isinstance(data, pandas.DataFrame):
            data = anndata.AnnData(data)
            self._add_data(data=data, name=name)

        elif isinstance(data, anndata.AnnData):
            self._add_data(data=data, name=name)

        elif isinstance(data, muon.MuData):
            if not data.obs.empty:
                metadata = data.obs

            # call again for each anndata contained, but non-merging
            for modality_name, anndata_object in data.mod.items():
                if metadata is not None:
                    anndata_object.obs = anndata_object.obs.merge(
                        metadata, how="left", left_index=True, right_index=True
                    )

                self.add_data(name=modality_name, data=anndata_object, merge=False)

        if merge:
            self._data.merge_data(**kwargs)

    def _add_data(
        self,
        data: anndata.AnnData,
        name: str,
    ):
        self._data.add_data(data=data, name=name)

    def add_feature_group(self, name, features, **kwargs):
        self._add_group(name=name, features=features, level="feature", **kwargs)

    def set_feature_group(self, name, features, **kwargs):
        self._set_group(name=name, features=features, level="feature", **kwargs)

    def remove_feature_group(self, name, **kwargs):
        self._remove_group(name=name, level="feature", **kwargs)

    def add_obs_group(self, name, features, **kwargs):
        self._add_group(name=name, features=features, level="obs", **kwargs)

    def set_obs_group(self, name, features, **kwargs):
        self._set_group(name=name, features=features, level="obs", **kwargs)

    def remove_obs_group(self, name, **kwargs):
        self._remove_group(name=name, level="obs", **kwargs)

    def _add_group(self, name, group, level, **kwargs):
        if name in self._feature_groups or name in self._obs_groups:
            raise ValueError(f"A group with the name {name} already exists.")

        if level == "feature":
            self._feature_groups[name] = group
        elif level == "obs":
            self._obs_groups[name] = group
        else:
            raise ValueError(f"Level must be 'feature' or 'obs', not {level}")

    def _set_group(self, name, group, level, **kwargs):
        if level == "feature":
            self._feature_groups[name] = group
        elif level == "obs":
            self._obs_groups[name] = group
        else:
            raise ValueError(f"Level must be 'feature' or 'obs', not {level}")

    def _remove_group(self, name, level, **kwargs):
        if (
            name not in self._feature_groups.keys()
            and name not in self._obs_groups.keys()
        ):
            raise ValueError(f"No group with the name {name} exists.")

        if level == "feature":
            del self._feature_groups[name]
        elif level == "obs":
            del self._obs_groups[name]
        else:
            raise ValueError(f"Level must be 'feature' or 'obs', not {level}")

    def _get_from_param_storage(
        self,
        name: str,
        param: str = "locs",
        views: Optional[Union[str, list[str]]] = "all",
        groups: Optional[Union[str, list[str]]] = "all",
        moment: str = "median",
        format: str = "numpy",
    ) -> np.ndarray:
        """Pull a parameter from the pyro parameter storage.

        Parameters
        ----------
        name : str
            The name of the parameter to be pulled.
        moment : str
            The moment statistic to be pulled.
        format : str
            The format in which the parameter should be returned.
            Options are: "numpy", "torch".

        Returns
        -------
        parameter : dict
            The parameters pulled from the pyro parameter storage.
            Key Value Pairs are view name : variational param
        """
        if not isinstance(name, str):
            raise TypeError("Parameter 'name' must be of type str.")

        if not isinstance(param, str):
            raise TypeError("Parameter 'param' must be of type str.")

        if param not in ["locs", "scales"]:
            raise ValueError("Parameter 'param' must be in ['locs', 'scales'].")

        if views is None and groups is None:
            raise ValueError("Parameters 'views' and 'groups' cannot both be None.")

        if views is not None:
            if not isinstance(views, (str, list)):
                raise TypeError("Parameter 'views' must be of type str or list.")

            if isinstance(views, list) and not all(
                isinstance(view, str) for view in views
            ):
                raise TypeError("Parameter 'views' must be a list of strings.")

        if groups is not None:
            if not isinstance(groups, (str, list)):
                raise TypeError("Parameter 'groups' must be of type str or list.")

            if isinstance(groups, list) and not all(
                isinstance(view, str) for view in groups
            ):
                raise TypeError("Parameter 'groups' must be a list of strings.")

        if not isinstance(format, str):
            raise TypeError("Parameter 'format' must be of type str.")

        if format not in ["numpy", "torch"]:
            raise ValueError("Parameter 'format' must be in ['numpy', 'torch'].")

        results = {}

        if name == "weights":
            if views == "all":
                views = self.data._names
            elif isinstance(views, str):
                if views not in self.data._names:
                    raise ValueError(
                        f"Parameter 'views' must be in {list(self.data._names)}."
                    )
                views = [views]
            elif isinstance(views, list) and not all(
                [view in self.data._names for view in views]
            ):
                raise ValueError(
                    f"All elements in 'views' must be in {list(self.data._names)}."
                )

            for view in views:
                q_dist = self._guide[0].weight_q_dists[view]
                if moment == "median":
                    results[view] = q_dist.median().squeeze()
                elif moment == "mean":
                    results[view] = q_dist.mean().squeeze()
                elif moment == "mode":
                    results[view] = q_dist.mode().squeeze()
                else:
                    raise NotImplementedError(
                        "Parameter 'moment' must be in ['median', 'mean', 'mode']."
                    )

        elif name == "factors":
            if groups == "all":
                groups = list(self._model_options["groups"].keys())
            elif isinstance(groups, str):
                if groups not in list(self._model_options["groups"].keys()):
                    raise ValueError(
                        f"Parameter 'views' must be in {list(self._model_options['groups'].keys())}."
                    )
                groups = [groups]
            elif isinstance(groups, list) and not all(
                [
                    group in list(self._model_options["groups"].keys())
                    for group in groups
                ]
            ):
                raise ValueError(
                    f"All elements in 'views' must be in {list(list(self._model_options['groups'].keys()))}."
                )

            for group in groups:
                q_dist = self._guide[0].factor_q_dists[group]
                if moment == "median":
                    results[group] = q_dist.median().squeeze()
                elif moment == "mean":
                    results[group] = q_dist.mean().squeeze()
                elif moment == "mode":
                    results[group] = q_dist.mode().squeeze()
                else:
                    raise NotImplementedError(
                        "Parameter 'moment' must be in ['median', 'mean', 'mode']."
                    )

        elif name == "residuals":
            raise NotImplementedError()

        else:
            raise NotImplementedError()

        if format == "numpy":
            for k, v in results.items():
                if v.is_cuda:
                    v = v.cpu()
                if isinstance(v, torch.Tensor):
                    results[k] = v.detach().numpy()

        return results

    def get_weights(
        self,
        views: Union[str, list[str]] = "all",
        moment: str = "median",
        format: str = "numpy",
    ):
        """Return a dictionary of the weight estimates for each requested view.

        Parameters
        ----------
        views : Union[str, list[str]], default = "all"
            The views for which the weights should be returned.
        moment : str, default = "median"
            The moment statistic to be returned.
        format : str, default = "numpy"
            The format in which the weights should be returned.
            Options are: "numpy", "torch".

        Returns
        -------
        weights : dict
            The weights for each requested view.
        """
        return self._get_from_param_storage(
            name="weights",
            param="locs",
            views=views,
            groups=None,
            moment=moment,
            format=format,
        )

    def get_factors(
        self,
        groups: Union[str, list[str]] = "all",
        moment: str = "median",
        format: str = "numpy",
    ):
        """Return a dictionary of the factor estimates for each requested group.

        Parameters
        ----------
        groups : Union[str, list[str]], default = "all"
            The groups for which the weights should be returned.
        moment : str, default = "median"
            The moment statistic to be returned.
        format : str, default = "numpy"
            The format in which the weights should be returned.
            Options are: "numpy", "torch".

        Returns
        -------
        weights : dict
            The weights for each requested view.
        """
        return self._get_from_param_storage(
            name="factors",
            param="locs",
            views=None,
            groups=groups,
            moment=moment,
            format=format,
        )

    def fit(
        self,
        epochs: int = 1000,
        verbose: int = 1,
    ):
        # Clear pyro param
        pyro.clear_param_store()

        # Initialize model from config dicts
        self._init_from_config(
            data_options=self._data_options,
            model_options=self._model_options,
            training_options=self._training_options,
        )

        if len(self.feature_groups) == 0:
            raise ValueError("No data has been added yet.")

        obs_dict = {
            f"{name}": len(obs_names) for name, obs_names in self.obs_groups.items()
        }
        feature_dict = {
            f"{name}": len(var_names) for name, var_names in self.feature_groups.items()
        }

        if self._model_options["covariates"] is not None:
            covariates = torch.tensor(self._model_options["covariates"].values, dtype=self._dtype)
        else:
            covariates = None

        model = Generative(
            n_factors=self.n_factors,
            obs_dict=obs_dict,
            feature_dict=feature_dict,
            likelihoods=self._model_options["likelihoods"],
            factor_priors=self._model_options["factor_priors"],
            weight_priors=self._model_options["weight_priors"],
            covariates=covariates,
            device=self.device,
        )
        guide = Guide(model)
        model = (model,)
        guide = (guide,)

        self._model = model
        self._guide = guide

        # If early stopping is set, check if it is a valid value
        if self._training_options["early_stopping"]:
            earlystopper = EarlyStopper(
                patience=self._training_options["patience"],
                min_delta=self._training_options["min_delta"],
                percentage=self._training_options["percentage"],
            )
        else:
            earlystopper = None

        # Checks
        if self._data is None:
            raise ValueError("No data set.")

        # We scale the gradients by the number of total samples to allow a better comparison across
        # models/datasets
        scaling_constant = 1.0
        if self._training_options["scale_gradients"]:
            scaling_constant = 1.0 / self._data._values.shape[1]

        if self._training_options["optimizer"].lower() == "adam":
            optim = pyro.optim.Adam(
                {"lr": self._training_options["learning_rate"], "betas": (0.95, 0.999)}
            )
        elif self._training_options["optimizer"].lower() == "clippedadam":
            gamma = 0.1
            lrd = gamma ** (1 / epochs)
            optim = pyro.optim.ClippedAdam(
                {"lr": self._training_options["learning_rate"], "lrd": lrd}
            )

        svi = SVI(
            model=pyro.poutine.scale(self.model, scale=scaling_constant),
            guide=pyro.poutine.scale(self.guide, scale=scaling_constant),
            optim=optim,
            loss=pyro.infer.Trace_ELBO(
                retain_graph=True,
                num_particles=self._training_options["num_particles"],
                vectorize_particles=True,
            ),
        )

        # get indicies for each view and group and subset merged data with them
        obs_idx = {
            group_name: [self._data._merged_obs_names.index(obs) for obs in obs_list]
            for group_name, obs_list in self.obs_groups.items()
        }
        feature_idx = {
            view_name: [
                self._data._merged_feature_names.index(feature)
                for feature in feature_list
            ]
            for view_name, feature_list in self.feature_groups.items()
        }
        data = {
            group_name: {
                view_name: torch.tensor(
                    [
                        [self._data._values[i][j] for j in feature_idx[view_name]]
                        for i in obs_idx[group_name]
                    ]
                )
                for view_name in feature_idx
            }
            for group_name in obs_idx
        }

        self.train_loss_elbo = []
        loss: int = 0

        with trange(
            epochs,
            unit="epoch",
            miniters=self._training_options["verbose_epochs"],
            maxinterval=99999,
        ) as pbar:
            pbar.set_description("Training")
            for i in pbar:
                loss = svi.step(data=data, covariate=covariates)
                self.train_loss_elbo.append(loss)

                if self._training_options["early_stopping"] and earlystopper.step(loss):
                    logger.info(
                        f"Early stopping of training due to convergence at step {i}"
                    )
                    break

                if i % self._training_options["verbose_epochs"] == 0:
                    if i == 0:
                        decrease_pct = 0.0
                    else:
                        decrease_pct = (
                            100
                            - 100
                            * self.train_loss_elbo[i]
                            / self.train_loss_elbo[
                                i - self._training_options["verbose_epochs"]
                            ]
                        )

                    pbar.set_postfix(
                        loss=f"{loss:>14.2f}", decrease=f"{decrease_pct:>6.2f} %"
                    )

        self._is_trained = True

    def save(self, filename: str, overwrite: bool = False):
        if not self._is_trained:
            raise ValueError("Model must be trained before saving.")

        if not isinstance(filename, str):
            raise ValueError(
                f"Parameter 'filename' must be a string, got {type(filename)}."
            )

        # Verify that the user used a file ending
        _, file_ending = os.path.splitext(filename)

        if file_ending == "":
            raise ValueError(
                "No file ending provided. Please provide a file ending such as '.pkl'."
            )

        file_name = filename.replace(".pkl", ".state_dict")
        if Path(file_name).exists() and not overwrite:
            raise ValueError(
                f"File {filename} already exists. Set 'overwrite' to True to overwrite the file."
            )

        # AnnData causes some issues with old Pytorch versions
        self._data = None

        with open(filename, "wb") as f:
            pickle.dump(self, f)

        torch.save(self.state_dict(), filename.replace(".pkl", ".state_dict"))<|MERGE_RESOLUTION|>--- conflicted
+++ resolved
@@ -107,7 +107,6 @@
         # Save kwargs for later
         self._kwargs = kwargs
 
-<<<<<<< HEAD
     def __repr__(self):
 
         self._init_from_config(
@@ -157,8 +156,6 @@
 
         return "\n".join(output)
 
-=======
->>>>>>> b52ae8ea
     @property
     def n_factors(self):
         return self._n_factors
@@ -437,7 +434,6 @@
                         f"Could not find valid prior for '{prior}'."
                     ) from e
 
-<<<<<<< HEAD
         groups = self.obs_groups if groups is None else groups
         
         #TODO: Implement logic for `regress_out`
@@ -456,8 +452,6 @@
             for group in factor_priors.keys():
                 factor_priors[group] = "GaussianProcess"
 
-=======
->>>>>>> b52ae8ea
         options = {
             "likelihoods": likelihoods,
             "factor_priors": factor_priors,
