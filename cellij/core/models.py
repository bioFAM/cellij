--- conflicted
+++ resolved
@@ -13,37 +13,19 @@
 class MOFA(FactorModel):
     """Model for Multi-Omics Factor Analysis."""
 
-    def __init__(self, n_factors, **kwargs):
+    def __init__(self, n_factors, sparsity_prior="spikeandslab", **kwargs):
         # If default variable is provided in kwargs, overwrite it
         mofa_defaults = {
-            "model": MOFA_Model(n_factors=n_factors),
+            "model": MOFA_Model(n_factors=n_factors, sparsity_prior=sparsity_prior),
             "guide": "AutoNormal",
             "trainer": "Adam",
-            "sparsity_prior": "spikeandslab"
         }
 
         kwargs = {**mofa_defaults, **kwargs}
 
-        # # We do not type check kwargs, because we rely on type checking
-        # # in the FactorModel class
-        # if "guide" in kwargs:
-        #     mofa_defaults["guide"] = kwargs["guide"]
-        #     kwargs.pop("guide")
-        # if "trainer" in kwargs:
-        #     mofa_defaults["trainer"] = kwargs["trainer"]
-        #     kwargs.pop("trainer")
-        # if "sparsity_prior" in kwargs:
-        #     mofa_defaults["sparsity_prior"] = kwargs["sparsity_prior"]
-        #     kwargs.pop("sparsity_prior")
-
         super(MOFA, self).__init__(
             n_factors=n_factors,
-<<<<<<< HEAD
             **kwargs
-        )
-=======
-            **mofa_defaults,
-            **kwargs,
         )
 
     def add_data(
@@ -62,5 +44,4 @@
             The name of the data
         """
         
-        super().add_data(data=data, name=name, **kwargs)
->>>>>>> 0217bd9d
+        super().add_data(data=data, name=name, **kwargs)