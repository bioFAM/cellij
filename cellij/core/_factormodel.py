import logging
import os
import pickle
from pathlib import Path
from timeit import default_timer as timer
from typing import Optional, Union

import anndata
import gpytorch
import muon
import numpy as np
import pandas as pd
import pyro
import torch
from pyro.infer import SVI
from pyro.nn import PyroModule
from tqdm import trange

import cellij
from cellij.core._data import DataContainer
from cellij.core.utils_training import EarlyStopper

logger = logging.getLogger(__name__)
rng = np.random.default_rng()


class FactorModel(PyroModule, gpytorch.Module):
    """Base class for all estimators in cellij.

    Attributes
    ----------
    model : cellij.model
        The generative model
    guide : Union[str, pyro.infer.autoguide.initialization, cellij.guide]
        The variational distribution
    n_factors : int
        The number of factors
    dtype : torch.dtype, default = torch.float32
        The data type of the model
    device : str, default = "cpu"
        The device on which the model is run


    Methods
    -------
    add_data(name, data, **kwargs)
        Adds data to the model
    set_data(name, data, **kwargs)
        Overwrites data with the same name
    remove_data(name, **kwargs)
        Removes a data from the model by its name

    add_feature_group(name, features, **kwargs)
        Delegates to _add_group(..., level = 'feature')
    set_feature_group(name, features, **kwargs)
        Delegates to _set_group(..., level = 'feature')
    remove_feature_group(name, **kwargs)
        Delegates to _remove_group(..., level = 'feature')

    add_obs_group(name, features, **kwargs)
        Delegates to _add_group(..., level = 'obs')
    set_obs_group(name, features, **kwargs)
        Delegates to _set_group(..., level = 'obs')
    remove_obs_group(name, **kwargs)
        Delegates to _remove_group(..., level = 'obs')

    _add_group(name, group, level, **kwargs)
        Adds a group to the model
    _set_group(name, group, level, **kwargs)
        Overwrites a group with the same name
    _remove_group(name, level, **kwargs)
        Removes a group from the model by its name

    fit(dry_run=False, **kwargs)

    """

    def __init__(
        self,
        model,
        guide,
        n_factors,
        dtype: torch.dtype = torch.float32,
        device="cpu",
        **kwargs,
    ):
        super().__init__(name="FactorModel")

        self._model = model
        self._guide, self._guide_kwargs = self._setup_guide(guide, kwargs)
        self._n_factors = n_factors
        self._dtype = dtype

        self.device = self._setup_device(device)
        self.to(self.device)

        self._data = DataContainer()
        self._is_trained = False
        self._feature_groups = {}
        self._obs_groups = {}
        self._covariate = None

        # Save kwargs for later
        self._kwargs = kwargs

    @property
    def model(self):
        pass

    @model.setter
    def model(self, model):
        pass

    @property
    def guide(self):
        pass

    @guide.setter
    def guide(self, guide):
        self._guide = guide

    @property
    def n_factors(self):
        return self._n_factors

    @n_factors.setter
    def n_factors(self, n_factors):
        self._n_factors = n_factors

    @property
    def dtype(self):
        pass

    @dtype.setter
    def dtype(self, dtype):
        pass

    @property
    def device(self):
        return self._device

    @device.setter
    def device(self, device):
        self._device = device

    @property
    def data(self):
        return self._data

    @data.setter
    def data(self, *args):
        raise AttributeError(
            "Use `add_data()`, `set_data` or `remove_data()` to modify this property."
        )

    @property
    def is_trained(self):
        return self._is_trained

    @is_trained.setter
    def is_trained(self, *args):
        raise AttributeError("This property is read-only.")

    @property
    def feature_groups(self):
        return self._feature_groups

    @feature_groups.setter
    def feature_groups(self, *args):
        raise AttributeError(
            "Use `add_feature_group()`, `set_feature_group` or `remove_feature_group()` "
            "to modify this property."
        )

    @property
    def obs_groups(self):
        return self._obs_groups

    @obs_groups.setter
    def obs_groups(self, *args):
        raise AttributeError(
            "Use `add_obs_group()`, `set_obs_group` or `remove_obs_group()` to modify this property."
        )

    @property
    def covariate(self):
        return self._covariate

    @covariate.setter
    def covariate(self, *args):
        raise AttributeError("Use `add_covariate()` to modify this property.")

    def add_covariate(
        self,
        covariate: Union[np.ndarray, pd.DataFrame, pd.Series, torch.Tensor],
        num_inducing_points: int = 100,
    ):
        """
        Add a covariate to the model, replacing any existing covariate if necessary.

        Parameters
        ----------
        covariate : Any
            The covariate to be added to the model. Should be a 1D or 2D matrix-like object.
            If 2D, it must not have more than 2 columns.
        num_inducing_points : int, optional
            The number of inducing points to keep. Default is 100.

        Raises
        ------
        TypeError
            If the 'covariate' is not a matrix-like object.
        ValueError
            If the 'covariate' is not a 1D or 2D matrix, or if it is a 2D matrix with more than 2 columns.

        Attributes updated
        ------------------
        _covariate : torch.Tensor
            The covariate data stored as a PyTorch tensor.
        _inducing_points : torch.Tensor
            Unique values from the covariate data, stored as a PyTorch tensor.
        """
        if self.covariate is not None:
            logger.info(
                "Currently, only one covariate is supported. Overwriting existing covariate."
            )
            self.covariate = None

        if not isinstance(
            covariate, (np.ndarray, pd.DataFrame, pd.Series, torch.Tensor)
        ):
            raise TypeError(
                f"Parameter 'covariate' must be a matrix-like object, got {type(covariate)}."
            )

        if isinstance(covariate, np.ndarray):
            covariate = pd.DataFrame(covariate.tolist())
        elif isinstance(covariate, torch.Tensor):
            covariate = pd.DataFrame(covariate.numpy().tolist())
        elif isinstance(covariate, pd.Series):
            covariate = covariate.to_frame()

        covariate_shape_len = len(covariate.shape)
        try:
            if covariate_shape_len == 1:
                rows = len(covariate)
                cols = 1
            elif covariate_shape_len == 2:
                rows, cols = covariate.shape
            else:
                raise ValueError(
                    f"Parameter 'covariate' must be a 1D or 2D matrix, got shape '{covariate.shape}'."
                )
        except AttributeError as e:
            raise TypeError(
                f"Paramter 'covariate' must be a matrix-like object, got {type(covariate)}."
            ) from e

        if cols == 0:
            raise ValueError(
                f"Parameter 'covariate' must have at least one column, got {cols}."
            )

        if cols > 2:
            raise ValueError(
                f"Parameter 'covariate' must have 1 or 2 columns, got {cols}."
            )

        self._covariate = torch.Tensor(covariate.values)

        unique_points = covariate.drop_duplicates().values
        if len(unique_points) > num_inducing_points:
            unique_points = unique_points[
                rng.choice(
                    len(unique_points), size=num_inducing_points, replace=False
                )
            ]
        self._inducing_points = torch.Tensor(unique_points)
            

    def _setup_guide(self, guide, kwargs):
        if isinstance(guide, str):
            # Implement some default guides
            if guide == "AutoDelta":
                guide = pyro.infer.autoguide.AutoDelta
            if guide == "AutoNormal":
                guide = pyro.infer.autoguide.AutoNormal
            if guide == "AutoLowRankMultivariateNormal":
                guide = pyro.infer.autoguide.AutoLowRankMultivariateNormal

            # TODO: return proper kwargs
            return guide, {}

        guide_kwargs = {}
        # TODO: implement init_loc_fn instead of init_loc
        for arg in ["init_loc", "init_scale"]:
            if arg in kwargs:
                guide_kwargs[arg] = kwargs[arg]

        if issubclass(guide, cellij.core._pyro_guides.Guide):
            logger.info("Using custom guide.")
            return guide, guide_kwargs

        raise ValueError(f"Unknown guide: {guide}")

    def _setup_device(self, device):
        cuda_available = torch.cuda.is_available()

        try:
            mps_available = torch.backends.mps.is_available()
        except AttributeError:
            mps_available = False

        device = str(device).lower()
        if ("cuda" in device and not cuda_available) or (
            device == "mps" and not mps_available
        ):
            logger.warning(f"`{device}` not available...")
            device = "cpu"

        logger.info(f"Running all computations on `{device}`.")
        return torch.device(device)

    def add_data(
        self,
        data: Union[pd.DataFrame, anndata.AnnData, muon.MuData],
        name: Optional[str] = None,
        merge: bool = True,
        **kwargs,
    ):

        valid_types = (pd.DataFrame, anndata.AnnData, muon.MuData)
        metadata = None

        if not isinstance(data, valid_types):
            raise TypeError(
                f"Expected data to be one of {valid_types}, got {type(data)}."
            )

        if not isinstance(data, muon.MuData) and not isinstance(name, str):
            raise ValueError(
                "When adding data that is not a MuData object, a name must be provided."
            )

<<<<<<< HEAD
        if isinstance(data, pd.DataFrame):
            data = anndata.AnnData(data)
            self._add_data(data=data, name=name)
=======
        if isinstance(data, pandas.DataFrame):
            data = anndata.AnnData(
                X=data.values,
                obs=pandas.DataFrame(data.index),
                var=pandas.DataFrame(data.columns),
                dtype=self._dtype,
            )
>>>>>>> a5d7d39e

        elif isinstance(data, anndata.AnnData):
            self._add_data(data=data, name=name)

        elif isinstance(data, muon.MuData):
            if not data.obs.empty:
                metadata = data.obs

            # call again for each anndata contained, but non-merging
            for modality_name, anndata_object in data.mod.items():
                if metadata is not None:
                    anndata_object.obs = anndata_object.obs.merge(
                        metadata, how="left", left_index=True, right_index=True
                    )

                self.add_data(name=modality_name, data=anndata_object, merge=False)

        if merge:
            self._data.merge_data(**kwargs)

    def _add_data(
        self,
        data: anndata.AnnData,
        name: str,
    ):
        self._data.add_data(data=data, name=name)

    def remove_data(self, name, **kwargs):
        pass

    def add_feature_group(self, name, features, **kwargs):
        self._add_group(name=name, features=features, level="feature", **kwargs)

    def set_feature_group(self, name, features, **kwargs):
        self._set_group(name=name, features=features, level="feature", **kwargs)

    def remove_feature_group(self, name, **kwargs):
        self._remove_group(name=name, level="feature", **kwargs)

    def add_obs_group(self, name, features, **kwargs):
        self._add_group(name=name, features=features, level="obs", **kwargs)

    def set_obs_group(self, name, features, **kwargs):
        self._set_group(name=name, features=features, level="obs", **kwargs)

    def remove_obs_group(self, name, **kwargs):
        self._remove_group(name=name, level="obs", **kwargs)

    def _add_group(self, name, group, level, **kwargs):
        if name in self._feature_groups or name in self._obs_groups:
            raise ValueError(f"A group with the name {name} already exists.")

        if level == "feature":
            self._feature_groups[name] = group
        elif level == "obs":
            self._obs_groups[name] = group
        else:
            raise ValueError(f"Level must be 'feature' or 'obs', not {level}")

    def _set_group(self, name, group, level, **kwargs):
        if level == "feature":
            self._feature_groups[name] = group
        elif level == "obs":
            self._obs_groups[name] = group
        else:
            raise ValueError(f"Level must be 'feature' or 'obs', not {level}")

    def _remove_group(self, name, level, **kwargs):
        if (
            name not in self._feature_groups.keys()
            and name not in self._obs_groups.keys()
        ):
            raise ValueError(f"No group with the name {name} exists.")

        if level == "feature":
            del self._feature_groups[name]
        elif level == "obs":
            del self._obs_groups[name]
        else:
            raise ValueError(f"Level must be 'feature' or 'obs', not {level}")

    def _get_from_param_storage(
        self,
        name: str,
        param: str = "locs",
        views: Optional[Union[str, list[str]]] = "all",
        groups: Optional[Union[str, list[str]]] = "all",
        format: str = "numpy",
    ) -> np.ndarray:
        """Pull a parameter from the pyro parameter storage.

        TODO: Get all parameters, but in a dict.
        TODO: Add full support for group selection.
        TODO: Add torch.FloatTensor return type hint

        Parameters
        ----------
        name : str
            The name of the parameter to be pulled.
        format : str
            The format in which the parameter should be returned.
            Options are: "numpy", "torch".

        Returns
        -------
        parameter : dict
            The parameters pulled from the pyro parameter storage.
            Key Value Pairs are view name : variational param
        """
        if not isinstance(name, str):
            raise TypeError("Parameter 'name' must be of type str.")

        if not isinstance(param, str):
            raise TypeError("Parameter 'param' must be of type str.")

        if param not in ["locs", "scales"]:
            raise ValueError("Parameter 'param' must be in ['locs', 'scales'].")

        if views is None and groups is None:
            raise ValueError("Parameters 'views' and 'groups' cannot both be None.")

        if views is not None:
            if not isinstance(views, (str, list)):
                raise TypeError("Parameter 'views' must be of type str or list.")

            if isinstance(views, list) and not all(
                [isinstance(view, str) for view in views]
            ):
                raise TypeError("Parameter 'views' must be a list of strings.")

        if groups is not None:
            if not isinstance(groups, (str, list)):
                raise TypeError("Parameter 'groups' must be of type str or list.")

            if isinstance(groups, list) and not all(
                [isinstance(view, str) for view in groups]
            ):
                raise TypeError("Parameter 'groups' must be a list of strings.")

        if not isinstance(format, str):
            raise TypeError("Parameter 'format' must be of type str.")

        if format not in ["numpy", "torch"]:
            raise ValueError("Parameter 'format' must be in ['numpy', 'torch'].")

        if views is not None:
            result = {}

            if views == "all":
                views = self.data._names
            elif isinstance(views, str):
                if views not in self.data._names:
                    raise ValueError(
                        f"Parameter 'views' must be in {list(self.data._names)}."
                    )
            elif isinstance(views, list) and not all(
                [view in self.data._names for view in views]
            ):
                raise ValueError(
                    f"All elements in 'views' must be in {list(self.data._names)}."
                )

            for view in views:
                key = "FactorModel._guide." + param + "." + name
                if name == "w":
                    key += "_" + view

                if key not in list(pyro.get_param_store().keys()):
                    raise ValueError(
<<<<<<< HEAD
                        f"Parameter '{key}' not found in parameter storage. ",
                        f"Available choices are: {', '.join(list(pyro.get_param_store().keys()))}",
=======
                        f"Parameter '{key}' not found in parameter storage. "
                        f"Available choices are: {', '.join(list(pyro.get_param_store().keys()))}"
>>>>>>> a5d7d39e
                    )

                data = pyro.get_param_store()[key]

                result[view] = data.squeeze()

        if format == "numpy":
            for k, v in result.items():
                if v.is_cuda:
                    v = v.cpu()
                if isinstance(v, torch.Tensor):
                    result[k] = v.detach().numpy()

        return result

    def get_weights(self, views: Union[str, list[str]] = "all", format: str = "numpy"):
        return self._get_from_param_storage(
            name="w", param="locs", views=views, groups=None, format=format
        )

    def get_factors(self, groups: Union[str, list[str]] = "all", format: str = "numpy"):
        return self._get_from_param_storage(
            name="z", param="locs", views=None, groups=groups, format=format
        )

    def fit(
        self,
        likelihoods: Union[str, dict],
        epochs: int = 1000,
        num_particles: int = 1,
        learning_rate: float = 0.003,
        optimizer: str = "Clipped",
        verbose_epochs: int = 100,
        early_stopping: bool = True,
        patience: int = 500,
        min_delta: float = 0.1,
        percentage: bool = True,
        scale_gradients: bool = True,
        center_features: bool = True,
        scale_features: bool = False,
        scale_views: bool = False,
    ):
        # Clear pyro param
        pyro.clear_param_store()

        # If early stopping is set, check if it is a valid value
        if early_stopping:
            if min_delta < 0:
                raise ValueError("min_delta must be positive.")
            earlystopper = EarlyStopper(
                patience=patience, min_delta=min_delta, percentage=percentage
            )
        else:
            earlystopper = None

        # Checks
        if self._data is None:
            raise ValueError("No data set.")

        if not isinstance(likelihoods, (str, dict)):
            raise ValueError(
<<<<<<< HEAD
                f"Parameter 'likelihoods' must either be a string or a dictionary "
=======
                "Parameter 'likelihoods' must either be a string or a dictionary "
>>>>>>> a5d7d39e
                f"mapping the modalities to strings, got {type(likelihoods)}."
            )

        for arg_name, arg in zip(
            [
                "early_stopping",
                "scale_gradients",
                "center_features",
                "scale_features",
                "scale_views",
            ],
            [
                early_stopping,
                scale_gradients,
                center_features,
                scale_features,
                scale_views,
            ],
        ):
            if not isinstance(arg, bool):
                raise TypeError(f"Parameter '{arg_name}' must be of type bool.")

        # Prepare likelihoods
        # TODO: If string is passed, check if string corresponds to a valid pyro distribution
        # TODO: If custom distribution is passed, check if it provides arg_constraints parameter

        # If user passed strings, replace the likelihood strings with the actual distributions
        if isinstance(likelihoods, str):
            likelihoods = {
                modality: likelihoods for modality in self._data.feature_groups
            }

        for name, distribution in likelihoods.items():
            if isinstance(distribution, str):
                # Replace likelihood string with common synonyms and correct for align with Pyro
                distribution = distribution.title()
                if distribution == "Gaussian":
                    distribution = "Normal"

                try:
                    likelihoods[name] = getattr(pyro.distributions, distribution)
                except AttributeError as e:
                    raise AttributeError(
                        f"Could not find valid Pyro distribution for {distribution}."
                    ) from e

        # Raise error if likelihoods are not set for all modalities
        if len(likelihoods.keys()) != len(self._data.feature_groups):
            raise ValueError(
                f"Likelihoods must be set for all modalities. Got {len(likelihoods.keys())} likelihood "
                f"and {len(self._data.feature_groups)} data modalities."
            )

        # Provide data information to generative model
        feature_dict = {
            k: len(feature_idx) for k, feature_idx in self._data._feature_idx.items()
        }
        data_dict = {
            k: torch.tensor(self._data._values[:, feature_idx], device=self.device)
            for k, feature_idx in self._data._feature_idx.items()
        }

        if self.covariate is not None:
            self.gp = cellij.core._gp.PseudotimeGP(
                inducing_points=self._inducing_points, n_factors=self.n_factors
            )

            self._kwargs["gp"] = self.gp
            self._kwargs["covariate"] = self.covariate

        # Initialize class objects with correct data-related parameters
<<<<<<< HEAD
        self._model = self._model(
            n_samples=len(self._data._merged_obs_names),
            n_factors=self.n_factors,
            feature_dict=feature_dict,
            likelihoods=None,
            device=self.device,
            **self._kwargs,
        )

        for key, value in self._kwargs.items():
            if key in ["init_loc", "init_scale"]:
                self._guide_kwargs[key] = value

        if self.covariate is not None:
            self._guide_kwargs["gp"] = self.gp
            self._guide_kwargs["covariate"] = self.covariate

        self._guide = self._guide(self._model, **self._guide_kwargs)

=======
        if not self._is_trained:
            self._model = self._model(
                n_samples=self._data._values.shape[0],
                n_factors=self.n_factors,
                feature_dict=feature_dict,
                likelihoods=None,
                device=self.device,
                **self._kwargs,
            )

            self._guide = self._guide(self._model, **self._guide_kwargs)

>>>>>>> a5d7d39e
        if not isinstance(likelihoods, (str, dict)):
            raise ValueError(
                "Parameter 'likelihoods' must either be a string or a dictionary "
                f"mapping the modalities to strings, got {type(likelihoods)}."
            )

        # # Provide data information to generative model
        # self._model._setup(
        #     data=self._data,
        #     likelihoods=likelihoods,
        #     center_features=center_features,
        #     scale_features=scale_features,
        #     scale_views=scale_views,
        # )

        # Prepare likelihoods
        # TODO: If string is passed, check if string corresponds to a valid pyro distribution
        # TODO: If custom distribution is passed, check if it provides arg_constraints parameter

        # We scale the gradients by the number of total samples to allow a better comparison across
        # models/datasets
        scaling_constant = 1.0
        if scale_gradients:
            scaling_constant = 1.0 / self._data.shape[1]

        optim = pyro.optim.Adam({"lr": learning_rate, "betas": (0.95, 0.999)})
        if optimizer.lower() == "clipped":
            gamma = 0.1
            lrd = gamma ** (1 / epochs)
            optim = pyro.optim.ClippedAdam({"lr": learning_rate, "lrd": lrd})

        svi = SVI(
            model=pyro.poutine.scale(self._model, scale=scaling_constant),
            guide=pyro.poutine.scale(self._guide, scale=scaling_constant),
            optim=optim,
<<<<<<< HEAD
=======
            # loss=pyro.infer.Trace_ELBO(),
>>>>>>> a5d7d39e
            loss=pyro.infer.Trace_ELBO(
                retain_graph=True,
                num_particles=num_particles,
                vectorize_particles=True,
            ),
        )

        # TOOD: Preprocess data
        data = data_dict
        # data = self._model.values

        self.train_loss_elbo = []
        time_start = timer()
<<<<<<< HEAD
        verbose_time_start = time_start
        print("Training Model...")
        for i in range(epochs + 1):
            loss = svi.step(data=data)
            self.train_loss_elbo.append(loss)

            if early_stopping and earlystopper.step(loss):
                print(f"Early stopping of training due to convergence at step {i}")
                break

            if i % verbose_epochs == 0:
                log = f"- Epoch {i:>6}/{epochs} | Train Loss: {loss:>14.2f} \t"
                if i >= 1:
                    decrease_pct = (
                        100
                        - 100
                        * self.train_loss_elbo[i]
                        / self.train_loss_elbo[i - verbose_epochs]
                    )
                    log += f"| Decrease: {decrease_pct:>6.2f}%\t"
                    log += f"| Time: {(timer() - verbose_time_start):>6.2f}s"

                verbose_time_start = timer()

                print(log)
=======
        loss: int = 0

        with trange(
            epochs, unit="epoch", miniters=verbose_epochs, maxinterval=99999
        ) as pbar:
            pbar.set_description("Training")
            for i in pbar:
                loss = svi.step(data=data)
                self.train_loss_elbo.append(loss)

                if early_stopping and earlystopper.step(loss):
                    logger.warning(
                        f"Early stopping of training due to convergence at step {i}"
                    )
                    break

                if i % verbose_epochs == 0:
                    if i == 0:
                        decrease_pct = 0.0
                    else:
                        decrease_pct = (
                            100
                            - 100
                            * self.train_loss_elbo[i]
                            / self.train_loss_elbo[i - verbose_epochs]
                        )

                    pbar.set_postfix(
                        loss=f"{loss:>14.2f}", decrease=f"{decrease_pct:>6.2f} %"
                    )
>>>>>>> a5d7d39e

        self._is_trained = True
        logger.warning(f"Final loss: {loss:.2f}")
        logger.warning(f"Training took {(timer() - time_start):.2f}s")

    def save(self, filename: str, overwrite: bool = False):
        if not self._is_trained:
            raise ValueError("Model must be trained before saving.")

        if not isinstance(filename, str):
            raise ValueError(
                f"Parameter 'filename' must be a string, got {type(filename)}."
            )

        # Verify that the user used a file ending
        _, file_ending = os.path.splitext(filename)

        if file_ending == "":
            raise ValueError(
                "No file ending provided. Please provide a file ending such as '.pkl'."
            )

        file_name = filename.replace(".pkl", ".state_dict")
        if Path(file_name).exists() and not overwrite:
            raise ValueError(
                f"File {filename} already exists. Set 'overwrite' to True to overwrite the file."
            )

        # AnnData causes some issues with old Pytorch versions
        self._data = None

        with open(filename, "wb") as f:
            pickle.dump(self, f)

        torch.save(self.state_dict(), filename.replace(".pkl", ".state_dict"))<|MERGE_RESOLUTION|>--- conflicted
+++ resolved
@@ -342,19 +342,9 @@
                 "When adding data that is not a MuData object, a name must be provided."
             )
 
-<<<<<<< HEAD
         if isinstance(data, pd.DataFrame):
             data = anndata.AnnData(data)
             self._add_data(data=data, name=name)
-=======
-        if isinstance(data, pandas.DataFrame):
-            data = anndata.AnnData(
-                X=data.values,
-                obs=pandas.DataFrame(data.index),
-                var=pandas.DataFrame(data.columns),
-                dtype=self._dtype,
-            )
->>>>>>> a5d7d39e
 
         elif isinstance(data, anndata.AnnData):
             self._add_data(data=data, name=name)
@@ -524,13 +514,8 @@
 
                 if key not in list(pyro.get_param_store().keys()):
                     raise ValueError(
-<<<<<<< HEAD
                         f"Parameter '{key}' not found in parameter storage. ",
                         f"Available choices are: {', '.join(list(pyro.get_param_store().keys()))}",
-=======
-                        f"Parameter '{key}' not found in parameter storage. "
-                        f"Available choices are: {', '.join(list(pyro.get_param_store().keys()))}"
->>>>>>> a5d7d39e
                     )
 
                 data = pyro.get_param_store()[key]
@@ -592,11 +577,7 @@
 
         if not isinstance(likelihoods, (str, dict)):
             raise ValueError(
-<<<<<<< HEAD
-                f"Parameter 'likelihoods' must either be a string or a dictionary "
-=======
                 "Parameter 'likelihoods' must either be a string or a dictionary "
->>>>>>> a5d7d39e
                 f"mapping the modalities to strings, got {type(likelihoods)}."
             )
 
@@ -668,19 +649,19 @@
             self._kwargs["covariate"] = self.covariate
 
         # Initialize class objects with correct data-related parameters
-<<<<<<< HEAD
-        self._model = self._model(
-            n_samples=len(self._data._merged_obs_names),
-            n_factors=self.n_factors,
-            feature_dict=feature_dict,
-            likelihoods=None,
-            device=self.device,
-            **self._kwargs,
-        )
-
-        for key, value in self._kwargs.items():
-            if key in ["init_loc", "init_scale"]:
-                self._guide_kwargs[key] = value
+        if not self._is_trained:
+          self._model = self._model(
+              n_samples=len(self._data._merged_obs_names),
+              n_factors=self.n_factors,
+              feature_dict=feature_dict,
+              likelihoods=None,
+              device=self.device,
+              **self._kwargs,
+          )
+
+#         for key, value in self._kwargs.items():
+#             if key in ["init_loc", "init_scale"]:
+#                 self._guide_kwargs[key] = value
 
         if self.covariate is not None:
             self._guide_kwargs["gp"] = self.gp
@@ -688,20 +669,6 @@
 
         self._guide = self._guide(self._model, **self._guide_kwargs)
 
-=======
-        if not self._is_trained:
-            self._model = self._model(
-                n_samples=self._data._values.shape[0],
-                n_factors=self.n_factors,
-                feature_dict=feature_dict,
-                likelihoods=None,
-                device=self.device,
-                **self._kwargs,
-            )
-
-            self._guide = self._guide(self._model, **self._guide_kwargs)
-
->>>>>>> a5d7d39e
         if not isinstance(likelihoods, (str, dict)):
             raise ValueError(
                 "Parameter 'likelihoods' must either be a string or a dictionary "
@@ -737,10 +704,6 @@
             model=pyro.poutine.scale(self._model, scale=scaling_constant),
             guide=pyro.poutine.scale(self._guide, scale=scaling_constant),
             optim=optim,
-<<<<<<< HEAD
-=======
-            # loss=pyro.infer.Trace_ELBO(),
->>>>>>> a5d7d39e
             loss=pyro.infer.Trace_ELBO(
                 retain_graph=True,
                 num_particles=num_particles,
@@ -754,33 +717,6 @@
 
         self.train_loss_elbo = []
         time_start = timer()
-<<<<<<< HEAD
-        verbose_time_start = time_start
-        print("Training Model...")
-        for i in range(epochs + 1):
-            loss = svi.step(data=data)
-            self.train_loss_elbo.append(loss)
-
-            if early_stopping and earlystopper.step(loss):
-                print(f"Early stopping of training due to convergence at step {i}")
-                break
-
-            if i % verbose_epochs == 0:
-                log = f"- Epoch {i:>6}/{epochs} | Train Loss: {loss:>14.2f} \t"
-                if i >= 1:
-                    decrease_pct = (
-                        100
-                        - 100
-                        * self.train_loss_elbo[i]
-                        / self.train_loss_elbo[i - verbose_epochs]
-                    )
-                    log += f"| Decrease: {decrease_pct:>6.2f}%\t"
-                    log += f"| Time: {(timer() - verbose_time_start):>6.2f}s"
-
-                verbose_time_start = timer()
-
-                print(log)
-=======
         loss: int = 0
 
         with trange(
@@ -811,7 +747,6 @@
                     pbar.set_postfix(
                         loss=f"{loss:>14.2f}", decrease=f"{decrease_pct:>6.2f} %"
                     )
->>>>>>> a5d7d39e
 
         self._is_trained = True
         logger.warning(f"Final loss: {loss:.2f}")
