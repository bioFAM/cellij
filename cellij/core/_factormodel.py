<<<<<<< HEAD
from timeit import default_timer as timer
from typing import List, Optional, Union
=======
from typing import Optional, Union
>>>>>>> 2af54179

import anndata
import muon
import pandas
import pyro
import torch
from pyro.infer import SVI
from pyro.nn import PyroModule

from cellij.core._data import DataContainer
from cellij.core.utils_training import EarlyStopper


class FactorModel(PyroModule):
    """Base class for all estimators in cellij.

    Attributes
    ----------
    model : cellij.model
        The generative model
    guide : Union[str, pyro.infer.autoguide.initialization, cellij.guide]
        The variational distribution
    n_factors : int
        The number of factors
    trainer : cellij.trainer
        Defines the training procedure, i.e. the loss function and the optimizer
    dtype : torch.dtype, default = torch.float32
        The data type of the model
    device : str, default = "cpu"
        The device on which the model is run


    Methods
    -------
    add_data(name, data, **kwargs)
        Adds data to the model
    set_data(name, data, **kwargs)
        Overwrites data with the same name
    remove_data(name, **kwargs)
        Removes a data from the model by its name

    add_feature_group(name, features, **kwargs)
        Delegates to _add_group(..., level = 'feature')
    set_feature_group(name, features, **kwargs)
        Delegates to _set_group(..., level = 'feature')
    remove_feature_group(name, **kwargs)
        Delegates to _remove_group(..., level = 'feature')

    add_obs_group(name, features, **kwargs)
        Delegates to _add_group(..., level = 'obs')
    set_obs_group(name, features, **kwargs)
        Delegates to _set_group(..., level = 'obs')
    remove_obs_group(name, **kwargs)
        Delegates to _remove_group(..., level = 'obs')

    _add_group(name, group, level, **kwargs)
        Adds a group to the model
    _set_group(name, group, level, **kwargs)
        Overwrites a group with the same name
    _remove_group(name, level, **kwargs)
        Removes a group from the model by its name

    fit(dry_run=False, **kwargs)

    """

    def __init__(
        self,
        model,
        guide,
        n_factors,
        trainer,
        dtype: torch.dtype = torch.float32,
        device="cpu",
        **kwargs,
    ):
        super().__init__(name="FactorModel")

        self._model = model
        self._n_factors = n_factors
        self._trainer = trainer
        self._dtype = dtype
        self._device = device
        self._data = DataContainer()
        self._is_trained = False
        self._feature_groups = {}
        self._obs_groups = {}

        # Setup
        if isinstance(guide, str):
            # Implement some default guides
            guide_args = {}
            if "init_loc_fn" in kwargs:
                guide_args["init_loc_fn"] = kwargs["init_loc_fn"]

            if guide == "AutoDelta":
                self._guide = pyro.infer.autoguide.AutoDelta(self._model, **guide_args)  # type: ignore
            elif guide == "AutoNormal":
                if "init_scale" in kwargs:
                    guide_args["init_scale"] = kwargs["init_scale"]
                self._guide = pyro.infer.autoguide.AutoNormal(self._model, **guide_args)  # type: ignore
            elif guide == "AutoLowRankMultivariateNormal":
                if "init_scale" in kwargs:
                    guide_args["init_scale"] = kwargs["init_scale"]
                if "rank" in kwargs:
                    guide_args["rank"] = kwargs["rank"]
                self._guide = pyro.infer.autoguide.AutoLowRankMultivariateNormal(  # type: ignore
                    self._model, **guide_args
                )
        elif isinstance(guide, pyro.infer.autoguide.AutoGuide):  # type: ignore
            self._guide = guide(self.model)
        else:
            raise ValueError(f"Unknown guide: {guide}")

    @property
    def model(self):
        pass

    @model.setter
    def model(self, model):
        pass

    @property
    def guide(self):
        pass

    @guide.setter
    def guide(self, guide):
        self._guide = guide

    @property
    def n_factors(self):
        return self._n_factors

    @n_factors.setter
    def n_factors(self, n_factors):
        self._n_factors = n_factors

    @property
    def trainer(self):
        pass

    @trainer.setter
    def trainer(self, trainer):
        pass

    @property
    def dtype(self):
        pass

    @dtype.setter
    def dtype(self, dtype):
        pass

    @property
    def device(self):
        pass

    @device.setter
    def device(self, device):
        pass

    @property
    def data(self):
        return self._data

    @data.setter
    def data(self, *args):
        raise AttributeError(
            "Use `add_data()`, `set_data` or `remove_data()` to modify this property."
        )

    @property
    def is_trained(self):
        return self._is_trained

    @is_trained.setter
    def is_trained(self, *args):
        raise AttributeError("This property is read-only.")

    @property
    def feature_groups(self):
        return self._feature_groups

    @feature_groups.setter
    def feature_groups(self, *args):
        raise AttributeError(
            "Use `add_feature_group()`, `set_feature_group` or `remove_feature_group()` "
            "to modify this property."
        )

    @property
    def obs_groups(self):
        return self._obs_groups

    @obs_groups.setter
    def obs_groups(self, *args):
        raise AttributeError(
            "Use `add_obs_group()`, `set_obs_group` or `remove_obs_group()` to modify this property."
        )

    def add_data(
        self,
        data: Union[pandas.DataFrame, anndata.AnnData, muon.MuData],
        name: Optional[str] = None,
        merge: bool = True,
        **kwargs,
    ):
        valid_types = (pandas.DataFrame, anndata.AnnData, muon.MuData)
        metadata = None

        if not isinstance(data, valid_types):
            raise TypeError(
                f"Expected data to be one of {valid_types}, got {type(data)}."
            )

        if not isinstance(data, muon.MuData) and not isinstance(name, str):
            raise ValueError(
                "When adding data that is not a MuData object, a name must be provided."
            )

        if isinstance(data, pandas.DataFrame):
            data = anndata.AnnData(
                X=data.values,
                obs=pandas.DataFrame(data.index),
                var=pandas.DataFrame(data.columns),
                dtype=self._dtype,  # type: ignore
            )

        elif isinstance(data, anndata.AnnData):
            self._add_data(data=data, name=name)  # type: ignore

        elif isinstance(data, muon.MuData):
            if not data.obs.empty:
                metadata = data.obs

            # call again for each anndata contained, but non-merging
            for modality_name, anndata_object in data.mod.items():
                if metadata is not None:
                    anndata_object.obs = anndata_object.obs.merge(
                        metadata, how="left", left_index=True, right_index=True
                    )

                self.add_data(name=modality_name, data=anndata_object, merge=False)

        if merge:
            self._data.merge_data(**kwargs)

    def _add_data(
        self,
        data: anndata.AnnData,
        name: str,
    ):
        self._data.add_data(data=data, name=name)

    def remove_data(self, name, **kwargs):
        pass

    def add_feature_group(self, name, features, **kwargs):
        self._add_group(name=name, features=features, level="feature", **kwargs)

    def set_feature_group(self, name, features, **kwargs):
        self._set_group(name=name, features=features, level="feature", **kwargs)

    def remove_feature_group(self, name, **kwargs):
        self._remove_group(name=name, level="feature", **kwargs)

    def add_obs_group(self, name, features, **kwargs):
        self._add_group(name=name, features=features, level="obs", **kwargs)

    def set_obs_group(self, name, features, **kwargs):
        self._set_group(name=name, features=features, level="obs", **kwargs)

    def remove_obs_group(self, name, **kwargs):
        self._remove_group(name=name, level="obs", **kwargs)

    def _add_group(self, name, group, level, **kwargs):
        if name in self._feature_groups.keys() or name in self._obs_groups.keys():
            raise ValueError(f"A group with the name {name} already exists.")

        if level == "feature":
            self._feature_groups[name] = group
        elif level == "obs":
            self._obs_groups[name] = group
        else:
            raise ValueError(f"Level must be 'feature' or 'obs', not {level}")

    def _set_group(self, name, group, level, **kwargs):
        if level == "feature":
            self._feature_groups[name] = group
        elif level == "obs":
            self._obs_groups[name] = group
        else:
            raise ValueError(f"Level must be 'feature' or 'obs', not {level}")

    def _remove_group(self, name, level, **kwargs):
        if (
            name not in self._feature_groups.keys()
            and name not in self._obs_groups.keys()
        ):
            raise ValueError(f"No group with the name {name} exists.")

        if level == "feature":
            del self._feature_groups[name]
        elif level == "obs":
            del self._obs_groups[name]
        else:
            raise ValueError(f"Level must be 'feature' or 'obs', not {level}")

    def fit(
        self,
        likelihoods: Union[str, dict],
        epochs: int = 1000,
        learning_rate: float = 0.003,
        verbose_epochs: int = 100,
        early_stopping: bool = True,
        patience: int = 500,
        min_delta: float = 0.1,
        percentage: bool = True,
        scale: bool = True,
    ):
        # Clear pyro param
        pyro.clear_param_store()

        # If early stopping is set, check if it is a valid value
        if early_stopping:
            if min_delta < 0:
                raise ValueError("min_delta must be positive.")
            earlystopper = EarlyStopper(
                patience=patience, min_delta=min_delta, percentage=percentage
            )
        else:
            earlystopper = None

        # Checks
        if self._data is None:
            raise ValueError("No data set.")

        if not isinstance(likelihoods, (str, dict)):
            raise ValueError(
                f"Parameter 'likelihoods' must either be a string or a dictionary mapping the modalities to strings, got {type(likelihoods)}."
            )

        # Prepare likelihoods
        # TODO: If string is passed, check if string corresponds to a valid pyro distribution
        # TODO: If custom distribution is passed, check if it provides arg_constraints parameter

        # If user passed strings, replace the likelihood strings with the actual distributions
        if isinstance(likelihoods, str):
            likelihoods = {modality: likelihoods for modality in self._data.feature_groups}
            
        for name, distribution in likelihoods.items():
            if isinstance(distribution, str):
                # Replace likelihood string with common synonyms and correct for align with Pyro
                distribution = distribution.title()
                if distribution == "Gaussian":
                    distribution = "Normal"

                try:
                    likelihoods[name] = getattr(pyro.distributions, distribution)  # type: ignore
                except AttributeError:
                    raise AttributeError(
                        f"Could not find valid Pyro distribution for {distribution}."
                    )

        # Raise error if likelihoods are not set for all modalities
        if len(likelihoods.keys()) != len(self._data.feature_groups):
            raise ValueError(
                f"Likelihoods must be set for all modalities. Got {len(likelihoods.keys())} likelihood "
                f"and {len(self._data.feature_groups)} data modalities."
            )

        # Provide data information to generative model
        self._model._setup(data=self._data, likelihoods=likelihoods)

        # We scale the gradients by the number of total samples to allow a better comparison across
        # models/datasets
        scaling_constant = 1.0
        if scale:
            scaling_constant = 1.0 / self._data.values.shape[1]

        svi = SVI(
            model=pyro.poutine.scale(self._model, scale=scaling_constant),
            guide=pyro.poutine.scale(self._guide, scale=scaling_constant),
            optim=pyro.optim.Adam({"lr": learning_rate, "betas": (0.95, 0.999)}),  # type: ignore
            loss=pyro.infer.Trace_ELBO(),  # type: ignore
        )

        # TOOD: Preprocess data
        data = self._model.values

        self.losses = []
        time_start = timer()
        for i in range(epochs + 1):
            loss = svi.step(data=data)
            self.losses.append(loss)

            if early_stopping:
                if earlystopper.step(loss):
                    print(f"Early stopping of training due to convergence at step {i}")
                    break

            if i % verbose_epochs == 0:
                log = f"Epoch {i:>6}: {loss:>14.2f} \t"
                if i >= 1:
                    log += f"| {100 - 100*self.losses[i]/self.losses[i - verbose_epochs]:7.2f}%"
                    log += f"| {(timer() - time_start):.2f}s"

                print(log)

        self._is_trained = True
        print("Training finished.")<|MERGE_RESOLUTION|>--- conflicted
+++ resolved
@@ -1,9 +1,5 @@
-<<<<<<< HEAD
 from timeit import default_timer as timer
-from typing import List, Optional, Union
-=======
 from typing import Optional, Union
->>>>>>> 2af54179
 
 import anndata
 import muon
