--- conflicted
+++ resolved
@@ -315,12 +315,8 @@
         self,
         name: str,
         param: str = "locs",
-<<<<<<< HEAD
-        views: Union[str, List[str]] = "all",
-=======
         views: Optional[Union[str, List[str]]] = "all",
         groups: Optional[Union[str, List[str]]] = "all",
->>>>>>> d81c267b
         format: str = "numpy",
     ) -> np.ndarray:
         """Pulls a parameter from the pyro parameter storage.
@@ -350,14 +346,6 @@
         if param not in ["locs", "scales"]:
             raise ValueError("Parameter 'param' must be in ['locs', 'scales'].")
 
-<<<<<<< HEAD
-        if not isinstance(views, (str, list)):
-            raise TypeError("Parameter 'views' must be of type str or list.")
-
-        if isinstance(views, list):
-            if not all([isinstance(view, str) for view in views]):
-                raise TypeError("Parameter 'views' must be a list of strings.")
-=======
         if views is None and groups is None:
             raise ValueError("Parameters 'views' and 'groups' cannot both be None.")
 
@@ -376,7 +364,6 @@
             if isinstance(groups, list):
                 if not all([isinstance(view, str) for view in groups]):
                     raise TypeError("Parameter 'groups' must be a list of strings.")
->>>>>>> d81c267b
 
         if not isinstance(format, str):
             raise TypeError("Parameter 'format' must be of type str.")
@@ -388,40 +375,11 @@
 
         if key not in list(pyro.get_param_store().keys()):
             raise ValueError(
-<<<<<<< HEAD
-                f"Parameter '{key}' not found in parameter storage. Availiable choices are: {', '.join(list(pyro.get_param_store().keys()))}"
-=======
                 f"Parameter '{key}' not found in parameter storage. Available choices are: {', '.join(list(pyro.get_param_store().keys()))}"
->>>>>>> d81c267b
             )
 
         data = pyro.get_param_store()[key]
 
-<<<<<<< HEAD
-        if views != "all":
-            if isinstance(views, str):
-                if views not in self.data._names:
-                    raise ValueError(
-                        f"Parameter 'views' must be in {list(self.data._names)}."
-                    )
-
-                result = data[..., self.data._feature_idx[views]]
-
-            elif isinstance(views, list):
-                if not all([view in self.data._names for view in views]):
-                    raise ValueError(
-                        f"All elements in 'views' must be in {list(self.data._names)}."
-                    )
-
-                result = {}
-                for view in views:
-                    result[view] = data[..., self.data._feature_idx[view]]
-
-        elif views == "all":
-            result = data
-
-        if format == "numpy":
-=======
         # TODO: Add full support for group selection.
 
         if views is not None:
@@ -456,28 +414,18 @@
         if format == "numpy":
             if result.is_cuda:
                 result = result.cpu()
->>>>>>> d81c267b
             result = result.detach().numpy()
 
         return result.squeeze()
 
     def get_weights(self, views: Union[str, List[str]] = "all", format="numpy"):
         return self._get_from_param_storage(
-<<<<<<< HEAD
-            name="w", param="locs", views=views, format=format
-        )
-
-    def get_factors(self, views: Union[str, List[str]] = "all", format="numpy"):
-        return self._get_from_param_storage(
-            name="z", param="locs", views=views, format=format
-=======
             name="w", param="locs", views=views, groups=None, format=format
         )
 
     def get_factors(self, groups: Union[str, List[str]] = "all", format="numpy"):
         return self._get_from_param_storage(
             name="z", param="locs", views=None, groups=groups, format=format
->>>>>>> d81c267b
         )
 
     def fit(
