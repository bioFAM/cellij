from __future__ import annotations

import os
from functools import reduce
from importlib import resources

import anndata
import muon as mu
import numpy as np
import pandas as pd
import torch
import cellij
from cellij._logging import logger


class DataContainer:
    """Container to hold all data for a FactorModel.

    Holds a list of anndata objects and provides methods to add, remove, and
    modify data. Also provides methods to merge those anndata and returns them
    as a tensor for training or as a mudata for the user.

    """

    def __init__(self, *args, **kwargs):
        super().__init__(*args, **kwargs)
        self._values = np.ndarray
        self._feature_groups = {}
        self._names = []
        self._obs_names = {}
        self._feature_names = {}
        self._merged_obs_names = []
        self._merged_feature_names = []
        self._obs_idx = {}
        self._feature_idx = {}
        self._metadata = {}

    @property
    def values(self):
        return self._values

    @property
    def feature_groups(self):
        return self._feature_groups

    @property
    def names(self):
        return self._names

    @property
    def obs_names(self):
        return self._obs_names

    @property
    def merged_obs_names(self):
        return self._merged_obs_names

    @merged_obs_names.setter
    def merged_obs_names(self, names):
        if len(set(names)) != len(names):
            raise ValueError("Duplicate names found in observations.")

        self._merged_obs_names = names

    @property
    def n_obs(self):
        return len(self._merged_obs_names)

    @property
    def n_features(self):
        return len(self._merged_feature_names)

    @property
    def feature_names(self):
        return self._feature_names

    @property
    def merged_feature_names(self):
        return self._merged_feature_names

    @merged_feature_names.setter
    def merged_feature_names(self, names):
        if len(set(names)) != len(names):
            raise ValueError("Duplicate names found in features.")

        self._merged_feature_names = names

    def add_data(
        self,
        data: anndata.AnnData,
        name: str,
        **kwargs,
    ):
        if not isinstance(data, anndata.AnnData):
            raise TypeError("Data must be a anndata.AnnData.")

        if name in self._names:
            raise ValueError(f"Data with name {name} already exists.")

        self._names.append(name)

        has_metadata = data.obs is not None and len(data.obs) > 0

        if has_metadata:
            self._metadata[name] = data.obs

        # TODO(ttreis)
        # delete duplicate metadata entries, might arise when mudata has
        # metadata. Then, the metadata is attached to every resulting
        # anndata object

        self._feature_groups[name] = data
        self._obs_names[name] = data.obs_names.to_list()
        self._feature_names[name] = data.var_names.to_list()

    def merge_data(self, **kwargs):
        """Merges all feature_groups into a single tensor."""
        feature_groups = {}
        for name in self._names:
            feature_groups[name] = self._feature_groups[name].to_df().sort_index()

        merged_feature_group = reduce(
            lambda left, right: pd.merge(left, right, left_index=True, right_index=True, how="outer"),
            feature_groups.values(),
        )
        merged_obs_names = merged_feature_group.index.to_list()
        merged_feature_names = merged_feature_group.columns

        na_strategy = kwargs.get("na_strategy", None)
        if na_strategy is None:
            self._values = merged_feature_group.values

<<<<<<< HEAD
        if na_strategy == "knn_by_obs":
            if "k" not in kwargs:
                k = int(np.round(np.sqrt(merged_feature_group.shape[0])))
            else:
                k = kwargs["k"]
            imputer = KNNImputer(n_neighbors=k)
            merged_feature_group_imputed = imputer.fit_transform(
                merged_feature_group.values
            )

            self._values = merged_feature_group_imputed

        elif na_strategy is None:
            self._values = merged_feature_group.values

=======
        else:
            self._values = cellij.impute_data(
                data=merged_feature_group,
                strategy=na_strategy,
                kwargs=kwargs,
            )

>>>>>>> 22f28bda
        self._merged_obs_names = merged_obs_names
        self._merged_feature_names = merged_feature_names

        for name in self._names:
            feature_group_obs_names = self._feature_groups[name].obs_names.to_list()
            feature_group_feature_names = self._feature_groups[name].var_names.to_list()

<<<<<<< HEAD
            self._obs_idx[name] = [
                i
                for i, val in enumerate(merged_obs_names)
                if val in feature_group_obs_names
            ]

            self._feature_idx[name] = [
                i
                for i, val in enumerate(merged_feature_names)
                if val in feature_group_feature_names
=======
            self._obs_idx[name] = [i for i, val in enumerate(merged_obs_names) if val in feature_group_obs_names]

            self._feature_idx[name] = [
                i for i, val in enumerate(merged_feature_names) if val in feature_group_feature_names
>>>>>>> 22f28bda
            ]

    def to_df(self) -> pd.DataFrame:
        """Returns a 'pandas.DataFrame' representation of the contained data with feature and observation names."""
        print(self._values)
        res = pd.DataFrame(
            data=self._values,
            index=self._merged_obs_names,
            columns=self._merged_feature_names,
        )

        return res

    def to_anndata(self) -> anndata.AnnData:
        """Returns a 'anndata.AnnData' representation of the contained data with feature and observation names."""
        return anndata.AnnData(self.to_df())

    def to_tensor(self) -> torch.Tensor:
        """Returns a 'torch.Tensor' representation of the contained data."""
        return torch.Tensor(self._values)


class Importer:
    """Class to facilitate easy import of different data."""

    def __init__(self, encoding="utf_8"):
        self.encoding = encoding

    def load_CLL(self, use_drug_compound_names=True) -> mu.MuData:
        """Loads a published multi-omics data set.

        This function provides a small multi-omics data set to be used for testing.
        It's available at: https://muon-tutorials.readthedocs.io/en/latest/CLL.html.

        The function returns a muon.MuData object with 4 modalities and associated
        metadata for 200 patients each:
          - Drugs: 200 x 310
          - Methylation: 200 x 4248
          - mRNA: 200 x 5000
          - Mutations: 200 x 69

        The associated metadata contains the columns:
          - Gender: m (male), f (female)
          - Age: age in years
          - TTT: time (in years) which passed from taking the sample to the next treatment
          - TTD: time (in years) which passed from taking the sample to patients' death
          - treatedAfter: (TRUE/FALSE)
          - Died: whether the patient died (TRUE/FALSE)
          - IGHV_status
          - trisomy12


        Parameters
        ----------
        use_drug_compound_names : bool, optional
            If True, the drug names are replaced by the compound names, by default True

        Returns
        -------
        mu.MuData
            A muon.MuData object with 4 modalities and associated metadata for 200 patients each

        """
        with resources.path("cellij.data", "cll_metadata.csv") as res_path:
            obs = pd.read_csv(
                filepath_or_buffer=os.fspath(res_path),
                sep=",",
                index_col="Sample",
                encoding=self.encoding,
            )

        modalities = {}

        for ome in ["drugs", "methylation", "mrna", "mutations"]:
            with resources.path("cellij.data", f"cll_{ome}.csv") as res_path:
                modality = pd.read_csv(
                    filepath_or_buffer=os.fspath(res_path),
                    sep=",",
                    index_col=0,
                    encoding=self.encoding,
                ).T

                modalities[ome] = anndata.AnnData(X=modality, dtype="float32")

                if use_drug_compound_names and ome == "drugs":
                    with resources.path("cellij.data", "id_to_drug_names.csv") as compound_path:
                        compound_names = pd.read_csv(
                            filepath_or_buffer=os.fspath(compound_path),
                            sep=";",
                            header=None,
                            encoding=self.encoding,
                        )
                        compound_names = pd.DataFrame(compound_names)
                        compound_names.columns = ["id", "name"]

                    ome_colnames = modalities[ome].var_names.tolist()

                    for i, colname in enumerate(ome_colnames):
                        base_id = colname[0 : len(colname) - 2]
                        drug_name_for_base_id = compound_names.query("id == @base_id")["name"].values[0]
                        # print(drug_name_for_base_id)
                        ome_colnames[i] = colname.replace(f"{base_id}", drug_name_for_base_id)

                    modalities[ome].var_names = ome_colnames

        mdata = mu.MuData(modalities)
        mdata.obs = mdata.obs.join(obs)

        return mdata<|MERGE_RESOLUTION|>--- conflicted
+++ resolved
@@ -130,23 +130,6 @@
         if na_strategy is None:
             self._values = merged_feature_group.values
 
-<<<<<<< HEAD
-        if na_strategy == "knn_by_obs":
-            if "k" not in kwargs:
-                k = int(np.round(np.sqrt(merged_feature_group.shape[0])))
-            else:
-                k = kwargs["k"]
-            imputer = KNNImputer(n_neighbors=k)
-            merged_feature_group_imputed = imputer.fit_transform(
-                merged_feature_group.values
-            )
-
-            self._values = merged_feature_group_imputed
-
-        elif na_strategy is None:
-            self._values = merged_feature_group.values
-
-=======
         else:
             self._values = cellij.impute_data(
                 data=merged_feature_group,
@@ -154,7 +137,6 @@
                 kwargs=kwargs,
             )
 
->>>>>>> 22f28bda
         self._merged_obs_names = merged_obs_names
         self._merged_feature_names = merged_feature_names
 
@@ -162,7 +144,6 @@
             feature_group_obs_names = self._feature_groups[name].obs_names.to_list()
             feature_group_feature_names = self._feature_groups[name].var_names.to_list()
 
-<<<<<<< HEAD
             self._obs_idx[name] = [
                 i
                 for i, val in enumerate(merged_obs_names)
@@ -173,12 +154,6 @@
                 i
                 for i, val in enumerate(merged_feature_names)
                 if val in feature_group_feature_names
-=======
-            self._obs_idx[name] = [i for i, val in enumerate(merged_obs_names) if val in feature_group_obs_names]
-
-            self._feature_idx[name] = [
-                i for i, val in enumerate(merged_feature_names) if val in feature_group_feature_names
->>>>>>> 22f28bda
             ]
 
     def to_df(self) -> pd.DataFrame:
