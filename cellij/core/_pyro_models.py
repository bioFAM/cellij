import logging
from typing import Dict

import pyro
import pyro.distributions as dist
import torch
from pyro.nn import PyroModule

logger = logging.getLogger(__name__)


class Generative(PyroModule):
    def __init__(
        self,
        n_samples: int,
        n_factors: int,
        feature_dict: Dict[str, int],
        likelihoods: Dict[str, str],
<<<<<<< HEAD
        device: str = None,
        gp = None,
        covariate = None,
=======
        device=None,
>>>>>>> a0385d7e
    ):
        super().__init__(name="Generative")
        self.n_samples = n_samples
        self.n_factors = n_factors
        self.feature_dict = feature_dict
        self.n_feature_groups = len(feature_dict)
        self.likelihoods = likelihoods
        self.device = device
        self.gp = gp
        self.covariate = covariate

        self.sample_dict = {}

    def _zeros(self, size):
        return torch.zeros(size, device=self.device)

    def _ones(self, size):
        return torch.ones(size, device=self.device)

    def _const(self, value, size=1):
        return value * self._ones(size)

    def get_n_features(self, feature_group: str = None):
        return self.feature_dict[feature_group]

    def get_plates(self):
        plates = {
            "sample": pyro.plate("sample", self.n_samples, dim=-3),
            "factor": pyro.plate("factor", self.n_factors, dim=-2),
        }

        for feature_group, n_features in self.feature_dict.items():
            plates[f"feature_{feature_group}"] = pyro.plate(
                feature_group, n_features, dim=-1
            )

        return plates

    def get_latent_shape(self):
        return (-1, self.n_samples, self.n_factors, 1)

    def get_feature_group_shape(self):
        return (-1, 1, 1, 1)

    def get_factor_shape(self):
        return (-1, 1, self.n_factors, 1)

    def get_weight_shape(self, feature_group: str = None):
        return (-1, 1, self.n_factors, self.get_n_features(feature_group))

    def get_feature_shape(self, feature_group: str = None):
        return (-1, 1, 1, self.get_n_features(feature_group))

    def get_obs_shape(self, feature_group: str = None):
        return (-1, self.n_samples, 1, self.get_n_features(feature_group))

    def _sample_site(
        self,
        site_name,
        dist,
        dist_kwargs={},
        sample_kwargs={},
        link_fn=None,
        out_shape=None,
    ):
        samples = pyro.sample(site_name, dist(**dist_kwargs), **sample_kwargs)
        if out_shape is not None:
            samples = samples.view(out_shape)
        if link_fn is not None:
            samples = link_fn(samples)
        self.sample_dict[site_name] = samples
        return samples

    def sample_latent(self):
        return None

    def sample_feature_group(self, feature_group: str = None):
        return None

    def sample_feature_group_factor(self, feature_group: str = None):
        return None

    def sample_weight(self, feature_group: str = None):
        return None

    def sample_feature(self, feature_group: str = None):
        return None

    def sample_obs(self, data, feature_group: str = None):
        return None

    def forward(self, data: torch.Tensor = None, **kwargs):
        plates = self.get_plates()

        if self.gp is None:
            with plates["factor"], plates["sample"]:
                self.sample_latent() # z
        else:
            with plates["factor"], plates["sample"]:
                sample = pyro.sample(
                    "z",
                    self.gp.pyro_model(self.covariate),
                ).view(-1, self.n_samples, self.n_factors, 1)
            return sample

        for feature_group in self.feature_dict.keys():
            self.sample_feature_group(feature_group=feature_group)
            with plates["factor"]:
                self.sample_feature_group_factor(feature_group=feature_group)
                with plates[f"feature_{feature_group}"]:
                    self.sample_weight(feature_group=feature_group)

            with plates[f"feature_{feature_group}"]:
                self.sample_feature(feature_group=feature_group)

            with plates["sample"]:
                self.sample_obs(data, feature_group=feature_group)

        return self.sample_dict


class NormalGenerative(Generative):
    def __init__(
        self,
        n_samples: int,
        n_factors: int,
        feature_dict: Dict[str, int],
        likelihoods: Dict[str, str],
        gp = None,
        covariate = None,
        device: str = None,
    ):
        super().__init__(n_samples, n_factors, feature_dict, likelihoods, device, gp, covariate)

    def sample_z(self):
        
        # if self.gp is None:
        
        return self._sample_site(
            "z",
            dist.Normal,
            dist_kwargs={"loc": self._zeros(1), "scale": self._ones(1)},
            out_shape=self.get_latent_shape(),
        )
        
        # else:
        #     sample = pyro.sample(
        #             "z",
        #             self.gp.pyro_model(self.covariate),
        #         ).view(self.get_latent_shape())
        #     self.sample_dict["z"] = sample
        #     return sample

    def sample_w(self, feature_group: str = None):
        return self._sample_site(
            f"w_{feature_group}",
            dist.Normal,
            dist_kwargs={"loc": self._zeros(1), "scale": self._ones(1)},
            out_shape=self.get_weight_shape(feature_group),
        )

    def sample_sigma(self, feature_group: str = None):
        return self._sample_site(
            f"sigma_{feature_group}",
            dist.InverseGamma,
            dist_kwargs={"concentration": self._ones(1), "rate": self._ones(1)},
            out_shape=self.get_feature_shape(feature_group),
        )

    def sample_latent(self):
        return self.sample_z()

    def sample_weight(self, feature_group: str = None):
        return self.sample_w(feature_group=feature_group)

    def sample_feature(self, feature_group: str = None):
        return self.sample_sigma(feature_group=feature_group)

    def sample_obs(self, data, feature_group: str = None):
        obs = None
        if data is not None:
            obs = data[feature_group].view(self.get_obs_shape(feature_group))
        
        loc = torch.einsum(
            "...ikj,...ikj->...ij",
            self.sample_dict["z"],
            self.sample_dict[f"w_{feature_group}"],
        ).view(self.get_obs_shape(feature_group))
        scale = torch.sqrt(self.sample_dict[f"sigma_{feature_group}"])
        site_name = f"x_{feature_group}"
        with pyro.poutine.mask(mask=torch.isnan(obs) == 0):
            # https://forum.pyro.ai/t/poutine-nan-mask-not-working/3489
            # Assign temporary values to the missing data, not used
            # anyway due to masking.
            masked_data = torch.nan_to_num(obs, nan=0.0)

            self.sample_dict[site_name] = pyro.sample(
                site_name,
                dist.Normal(loc, scale),
                obs=masked_data,
                infer={"is_auxiliary": True},
            )


class LassoGenerative(NormalGenerative):
    def __init__(
        self,
        n_samples: int,
        n_factors: int,
        feature_dict: Dict[str, int],
        likelihoods: Dict[str, str],
        lasso_scale=0.1,
        device: str = None,
    ):
        super().__init__(n_samples, n_factors, feature_dict, likelihoods, device)
        self.lasso_scale = lasso_scale

    def sample_w(self, feature_group: str = None):
        return self._sample_site(
            f"w_{feature_group}",
            dist.SoftLaplace,
            dist_kwargs={
                "loc": self._zeros(1),
                "scale": self._const(self.lasso_scale),
            },
            out_shape=self.get_weight_shape(feature_group),
        )


class NonnegativeGenerative(NormalGenerative):
    def __init__(
        self,
        n_samples: int,
        n_factors: int,
        feature_dict: Dict[str, int],
        likelihoods: Dict[str, str],
        device: str = None,
    ):
        super().__init__(n_samples, n_factors, feature_dict, likelihoods, device)

    def sample_w(self, feature_group: str = None):
        return self._sample_site(
            f"w_{feature_group}",
            dist.Normal,
            dist_kwargs={"loc": self._zeros(1), "scale": self._ones(1)},
            link_fn=torch.nn.functional.relu,
            out_shape=self.get_weight_shape(feature_group),
        )


class HorseshoeGenerative(NormalGenerative):
    def __init__(
        self,
        n_samples: int,
        n_factors: int,
        feature_dict: Dict[str, int],
        likelihoods: Dict[str, str],
        tau_scale: float = 1.0,
        lambda_scale: float = 1.0,
        theta_scale: float = 1.0,
        delta_tau: bool = False,
        regularized: bool = False,
        ard: bool = False,
        device: str = None,
    ):
        super().__init__(n_samples, n_factors, feature_dict, likelihoods, device)
        self.tau_scale = tau_scale
        self.lambda_scale = lambda_scale
        self.theta_scale = theta_scale
        self.delta_tau = delta_tau
        self.regularized = regularized
        self.ard = ard

    def sample_tau(self, feature_group: str = None):
        site_name = f"tau_{feature_group}"
        if self.delta_tau:
            self.sample_dict[site_name] = pyro.deterministic(
                site_name, self._const(self.tau_scale)
            )
        else:
            self._sample_site(
                site_name,
                dist.HalfCauchy,
                dist_kwargs={"scale": self._const(self.tau_scale)},
                out_shape=self.get_feature_group_shape(),
            )
        return self.sample_dict[site_name]

    def sample_theta(self, feature_group: str = None):
        return self._sample_site(
            f"theta_{feature_group}",
            dist.HalfCauchy,
            dist_kwargs={"scale": self._const(self.theta_scale)},
            out_shape=self.get_factor_shape(),
        )

    def sample_lambda(self, feature_group: str = None):
        return self._sample_site(
            f"lambda_{feature_group}",
            dist.HalfCauchy,
            dist_kwargs={"scale": self._const(self.lambda_scale)},
            out_shape=self.get_weight_shape(feature_group=feature_group),
        )

    def sample_caux(self, feature_group: str = None):
        return self._sample_site(
            f"caux_{feature_group}",
            dist.InverseGamma,
            dist_kwargs={"concentration": self._const(0.5), "rate": self._const(0.5)},
            out_shape=self.get_weight_shape(feature_group=feature_group),
        )

    def sample_w(self, feature_group: str = None):
        return self._sample_site(
            f"w_{feature_group}",
            dist.Normal,
            dist_kwargs={
                "loc": self._zeros(1),
                "scale": self.sample_dict[f"lambda_{feature_group}"],
            },
            out_shape=self.get_weight_shape(feature_group=feature_group),
        )

    def sample_feature_group(self, feature_group: str = None):
        return self.sample_tau(feature_group=feature_group)

    def sample_feature_group_factor(self, feature_group: str = None):
        if self.ard:
            return self.sample_theta(feature_group=feature_group)

    def sample_weight(self, feature_group: str = None):
        lmbda = (
            self.sample_lambda(feature_group=feature_group)
            * self.sample_dict[f"tau_{feature_group}"]
        )

        if self.ard:
            lmbda = lmbda * self.sample_dict[f"theta_{feature_group}"]

        if self.regularized:
            caux = self.sample_caux(feature_group=feature_group)
            lmbda = (torch.sqrt(caux) * lmbda) / torch.sqrt(caux + lmbda**2)

        self.sample_dict[f"lambda_{feature_group}"] = lmbda
        return self.sample_w(feature_group=feature_group)


class SpikeAndSlabGenerative(NormalGenerative):
    def __init__(
        self,
        n_samples: int,
        n_factors: int,
        feature_dict: Dict[str, int],
        likelihoods: Dict[str, str],
        relaxed_bernoulli: bool = True,
        temperature: float = 0.1,
        device: str = None,
    ):
        super().__init__(n_samples, n_factors, feature_dict, likelihoods, device)
        self.relaxed_bernoulli = relaxed_bernoulli
        self.temperature = temperature

        self.bernoulli_dist = dist.ContinuousBernoulli
        if self.relaxed_bernoulli:
            self.bernoulli_dist = dist.RelaxedBernoulliStraightThrough

    def sample_theta(self, feature_group: str = None):
        return self._sample_site(
            f"theta_{feature_group}",
            dist.Beta,
            dist_kwargs={
                "concentration1": self._const(0.5),
                "concentration0": self._const(0.5),
            },
            out_shape=self.get_factor_shape(),
        )

    def sample_alpha(self, feature_group: str = None):
        return self._sample_site(
            f"alpha_{feature_group}",
            dist.InverseGamma,
            dist_kwargs={"concentration": self._const(0.5), "rate": self._const(0.5)},
            out_shape=self.get_factor_shape(),
        )

    def sample_lambda(self, feature_group: str = None):
        dist_kwargs = {"probs": self.sample_dict[f"theta_{feature_group}"]}
        if self.relaxed_bernoulli:
            dist_kwargs["temperature"] = self._const(self.temperature)

        return self._sample_site(
            f"lambda_{feature_group}",
            self.bernoulli_dist,
            dist_kwargs=dist_kwargs,
            out_shape=self.get_weight_shape(feature_group=feature_group),
        )

    def sample_w(self, feature_group: str = None):
        return self._sample_site(
            f"w_{feature_group}",
            dist.Normal,
            dist_kwargs={
                "loc": self._zeros(1),
                "scale": self.sample_dict[f"alpha_{feature_group}"],
            },
            out_shape=self.get_weight_shape(feature_group=feature_group),
        )

    def sample_feature_group_factor(self, feature_group: str = None):
        self.sample_theta(feature_group=feature_group)
        self.sample_alpha(feature_group=feature_group)

    def sample_weight(self, feature_group: str = None):
        lmbda = self.sample_lambda(feature_group=feature_group)
        w = self.sample_w(feature_group=feature_group)
        return w * lmbda


class SpikeAndSlabLassoGenerative(SpikeAndSlabGenerative):
    def __init__(
        self,
        n_samples: int,
        n_factors: int,
        feature_dict: Dict[str, int],
        likelihoods: Dict[str, str],
        lambda_spike: float = 20,
        lambda_slab: float = 0.1,
        relaxed_bernoulli: bool = True,
        temperature: float = 0.1,
        device: str = None,
    ):
        super().__init__(
            n_samples,
            n_factors,
            feature_dict,
            likelihoods,
            relaxed_bernoulli,
            temperature,
            device,
        )
        self.lambda_spike = lambda_spike
        self.lambda_slab = lambda_slab

    def sample_w(self, feature_group: str = None):
        self._sample_site(
            f"w_spike_{feature_group}",
            dist.SoftLaplace,
            dist_kwargs={
                "loc": self._zeros(1),
                "scale": self._const(self.lambda_spike),
            },
            out_shape=self.get_weight_shape(feature_group=feature_group),
        )

        self._sample_site(
            f"w_slab_{feature_group}",
            dist.SoftLaplace,
            dist_kwargs={
                "loc": self._zeros(1),
                "scale": self._const(self.lambda_slab),
            },
            out_shape=self.get_weight_shape(feature_group=feature_group),
        )

    def sample_feature_group_factor(self, feature_group: str = None):
        self.sample_theta(feature_group=feature_group)

    def sample_weight(self, feature_group: str = None):
        lmbda = self.sample_lambda(feature_group=feature_group)
        self.sample_w(feature_group=feature_group)
        w = (1 - lmbda) * self.sample_dict[
            f"w_spike_{feature_group}"
        ] + lmbda * self.sample_dict[f"w_slab_{feature_group}"]
        self.sample_dict[f"w_{feature_group}"] = w
        return w


# class SpikeNSlabLassoGenerative(SpikeNSlabGenerative):
#     def __init__(
#         self,
#         n_samples: int,
#         n_factors: int,
#         feature_dict: dict,
#         likelihoods,
#         lambda_spike=20.0,
#         lambda_slab=1.0,
#         relaxed_bernoulli=True,
#         temperature=0.1,
#         device=None,
#     ):
#         super().__init__(
#             n_samples,
#             n_factors,
#             feature_dict,
#             likelihoods,
#             relaxed_bernoulli,
#             temperature,
#             device,
#         )
#         self.lambda_spike = lambda_spike
#         self.lambda_slab = lambda_slab

#     def sample_laplace(
#         self, site_name="lambda", feature_group: str = None, is_spike=True
#     ):
#         spike_name = "spike" if is_spike else "slab"
#         scale = self.lambda_spike if is_spike else self.lambda_slab
#         return self._sample_site(
#             f"{site_name}_{spike_name}_{feature_group}",
#             self.get_w_shape(feature_group),
#             dist.Laplace,
#             dist_kwargs={
#                 "loc": self._zeros(1),
#                 "scale": torch.tensor(scale),
#             },
#         )

#     def sample_w(self, site_name="w", feature_group: str = None):
#         self.sample_theta(feature_group=feature_group)
#         lmbda = self.sample_lambda(feature_group=feature_group)
#         lmbda_spike = self.sample_laplace(feature_group=feature_group, is_spike=True)
#         lmbda_slab = self.sample_laplace(feature_group=feature_group, is_spike=False)

#         w = (1 - lmbda) * lmbda_spike + lmbda * lmbda_slab
#         self.sample_dict[f"{site_name}_{feature_group}"] = w
#         return w


if __name__ == "__main__":
    model = HorseshoeGenerative(100, 5, {"a": 10, "b": 20}, {})
    for k, v in model().items():
        print(k, v.shape)<|MERGE_RESOLUTION|>--- conflicted
+++ resolved
@@ -16,13 +16,9 @@
         n_factors: int,
         feature_dict: Dict[str, int],
         likelihoods: Dict[str, str],
-<<<<<<< HEAD
         device: str = None,
         gp = None,
         covariate = None,
-=======
-        device=None,
->>>>>>> a0385d7e
     ):
         super().__init__(name="Generative")
         self.n_samples = n_samples
