import logging
from functools import partial

import pyro
import pyro.distributions as dist
import torch
from pyro.distributions import constraints
<<<<<<< HEAD
from pyro.infer import config_enumerate
from pyro.nn import PyroModule

from cellij.core.sparsity_priors import get_prior_function
=======
>>>>>>> fafb6a14

logger = logging.getLogger(__name__)


class MOFA_Model(PyroModule):
    def __init__(self, n_factors: int, sparsity_prior: str):
        super().__init__(name="MOFA_Model")
        self.n_factors = n_factors
        self.sparsity_prior = sparsity_prior
        # Default function to enforce constraints on the distributon parameters
        self.f_positive = torch.nn.Softplus()
        self.f_unit_interval = torch.nn.Sigmoid()

        valid_priors = [
            "Horseshoe",
            # "Spikeandslab-Beta",
            "Spikeandslab-ContinuousBernoulli",
            "Spikeandslab-RelaxedBernoulli",
            # "Spikeandslab-Enumeration",
            # "Spikeandslab-Lasso",
            "Lasso",
            "Nonnegative",
        ]
        if self.sparsity_prior not in valid_priors:
            logger.warning("No prior for inference selected.")

    def _setup(self, data, likelihoods):
        # TODO: at some point replace n_obs with obs_offsets
        self.values = torch.Tensor(data.values)
        self.n_obs = data.n_obs
        self.n_features = data.n_features
        self.n_feature_groups = len(data.names)
        self.feature_group_names = data.names
        self.obs_idx = data._obs_idx
        self.feature_idx = data._feature_idx
        self.likelihoods = likelihoods
        self.data_dict = {i: j for j, i in enumerate(data.names)}

        # Create a dict of
        #   modality name : constraints of parameters
        # TODO: Remove the llh name in the Tuple
        self.distr_properties = {}
        for name, llh in likelihoods.items():
            # For some distributions you can pass one (!) out of multiple arguments, e.g., probs or logits
            # but you must not pass both.
            # - For probs vs. logits, we stick to logits, because it's simpler
            self.distr_properties[name] = (
                llh.__name__,
                {
                    k: v
                    for k, v in llh.arg_constraints.items()
                    if not ((k == "probs") and (["probs", "logits"] <= list(llh.arg_constraints.keys())))
                },
            )

<<<<<<< HEAD
    @config_enumerate(default="parallel")
    def forward(self, data: torch.Tensor):
        """Define the generative model for MOFA+."""
=======
    def forward(self, data: torch.Tensor, **kwargs):
        """Generative model for MOFA+."""
>>>>>>> fafb6a14
        plates = self.get_plates()

        # We store all distributional parameters for the final likelihoods in a dict, called `params`.
        # Keys are the modalities, values are dictionaries with keys being the distributional parameter names
        # and the values the corresponding tensors
        params = {}
        for mod_name, (_, moment_constraints) in self.distr_properties.items():
            params[mod_name] = {k: None for k in moment_constraints}

            # Estimate distributional parameters in addition to z*w if necessary
            for idx, k in enumerate(moment_constraints.keys()):
                # The first parameter will be the result of z*w, hence we skip it here
                if idx > 0:
                    i = self.data_dict[mod_name]
                    # TODO: Look-up conjugate prior based on distr_name
                    with plates[f"features_{i}"]:
                        params[mod_name][k] = pyro.sample(
                            f"p{k}_{i}",
                            dist.InverseGamma(torch.tensor(3.0), torch.tensor(1.0)),
                        ).view(-1, 1, 1, len(self.feature_idx[mod_name]))

        with plates["obs"], plates["factors"]:
            z = pyro.sample("z", dist.Normal(torch.zeros(1), torch.ones(1))).view(-1, self.n_obs, self.n_factors, 1)

        # Priors

        shape = (-1, 1, self.n_factors, self.n_features)

        if self.sparsity_prior == "Horseshoe":
            # Horseshoe
            # Reference: "The horseshoe estimator for sparse signals.", C. M. Carvalho, N. G. Polson,
            # J. G. S. (2010).
            with plates["feature_groups"]:
                feature_group_scale = pyro.sample(
                    "feature_group_scale", dist.HalfCauchy(torch.ones(1))  # type: ignore[call-overload]
                ).view(-1, self.n_feature_groups)

            with plates["features"], plates["factors"]:
                if self.sparsity_prior == "Horseshoe":
                    w_scale = pyro.sample("w_scale", dist.HalfCauchy(torch.ones(1))).view(  # type: ignore
                        shape
                    )
                    w_scale = torch.cat(
                        [
                            w_scale[..., self.feature_idx[view]]
                            * feature_group_scale[..., idx : idx + 1]
                            for idx, view in enumerate(self.feature_group_names)
                        ],
                        dim=-1,
                    )

            w = w_scale * pyro.sample("w", dist.Normal(torch.zeros(1), torch.ones(1)))
            w = w.view(shape)

        else:
            if self.sparsity_prior == "Lasso":
                with plates["features"], plates["factors"]:
                    # Bayesian Lasso
                    # Reference: "The Bayesian lasso.", Park, T. and Casella, G. (2008).
                    # Journal of the American Statistical Association
                    #
                    # Approximation to the Laplace density with a SoftLaplace,
                    # see https://docs.pyro.ai/en/stable/_modules/pyro/distributions/softlaplace.html#SoftLaplace
                    lambda_ = kwargs.get("lambda", 0.1)
                    w = pyro.sample(
                        "w",
                        dist.SoftLaplace(torch.tensor(0.0), torch.tensor(lambda_)),
                    ).view(shape)

            elif self.sparsity_prior == "Spikeandslab-ContinuousBernoulli":
                # Spike-and-Slab with a continuous relaxation of the Bernoulli distribution
                alpha_beta = kwargs.get("alpha_beta", 1.0)
                beta_beta = kwargs.get("beta_beta", 1.0)
                alpha_gamma = kwargs.get("alpha_gamma", 0.001)
                beta_gamma = kwargs.get("beta_gamma", 0.001)
                # We estimate one value per factor and per modality
                with plates["feature_groups"], plates["factors"]:
                    theta = pyro.sample(
                        "theta",
                        dist.Beta(torch.tensor(alpha_beta), torch.tensor(beta_beta)),
                    )
                theta = theta.view(-1, self.n_feature_groups, self.n_factors, 1)

                with plates["feature_groups"], plates["factors"]:
                    alpha = pyro.sample(
                        "alpha",
                        dist.Gamma(torch.tensor(alpha_gamma), torch.tensor(beta_gamma)),
                    )
                alpha = alpha.view(-1, self.n_feature_groups, self.n_factors, 1)

                samples = []
                for idx, _ in enumerate(self.feature_group_names):
                    with plates[f"features_{idx}"], plates["factors"]:
                        samples_normal = pyro.sample(
                            f"samples_normal_{idx}",
                            dist.Normal(loc=0, scale=alpha[0, idx]),
                        )
                        samples_bernoulli = pyro.sample(
                            f"samples_bernoulli_{idx}",
                            dist.ContinuousBernoulli(probs=theta[0, idx]),
                        )
                    samples.append(samples_normal * samples_bernoulli)

                w = torch.cat(samples, axis=-1).view(shape)

            elif self.sparsity_prior == "Spikeandslab-RelaxedBernoulli":
                # Spike-and-Slab with a continuous relaxation of the Bernoulli distribution
                alpha_beta = kwargs.get("alpha_beta", 1.0)
                beta_beta = kwargs.get("beta_beta", 1.0)
                alpha_gamma = kwargs.get("alpha_gamma", 0.001)
                beta_gamma = kwargs.get("beta_gamma", 0.001)
                temperature = kwargs.get("temperature", 0.1)
                # We estimate one value per factor and per modality
                with plates["feature_groups"], plates["factors"]:
                    theta = pyro.sample(
                        "theta",
                        dist.Beta(torch.tensor(alpha_beta), torch.tensor(beta_beta)),
                    )
                theta = theta.view(-1, self.n_feature_groups, self.n_factors, 1)

                with plates["feature_groups"], plates["factors"]:
                    alpha = pyro.sample(
                        "alpha",
                        dist.Gamma(torch.tensor(alpha_gamma), torch.tensor(beta_gamma)),
                    )
                alpha = alpha.view(-1, self.n_feature_groups, self.n_factors, 1)

                samples = []
                for idx, _ in enumerate(self.feature_group_names):
                    with plates[f"features_{idx}"], plates["factors"]:
                        samples_normal = pyro.sample(
                            f"samples_normal_{idx}",
                            dist.Normal(loc=0, scale=alpha[0, idx]),
                        )
                        samples_bernoulli = pyro.sample(
                            f"samples_bernoulli_{idx}",
                            dist.RelaxedBernoulliStraightThrough(
                                temperature=torch.tensor(temperature),
                                probs=theta[0, idx],
                            ),
                        )
                    samples.append(samples_normal * samples_bernoulli)

                w = torch.cat(samples, axis=-1).view(shape)

            elif self.sparsity_prior == "Spikeandslab-Enumeration":
                raise NotImplementedError()

            elif self.sparsity_prior == "Spikeandslab-Lasso":
                raise NotImplementedError()

            elif self.sparsity_prior == "Nonnegative":
                with plates["features"], plates["factors"]:
                    w = pyro.sample(
                        "w", dist.Normal(torch.tensor(0.0), torch.tensor(1.0))
                    ).view(shape)
                    w = torch.nn.Softplus()(w)

            else:
                with plates["features"], plates["factors"]:
                    w = pyro.sample(
                        "w", dist.Normal(torch.tensor(0.0), torch.tensor(1.0))
                    ).view(shape)

        with plates["obs"]:
            # We assume that the first parameter of each distribution is modelled as the product of
            # factor weights and loadings, aka z * w
            prod = torch.einsum("...ikj,...ikj->...ij", z, w).view(-1, self.n_obs, 1, self.n_features)

            # Apply constraints to parameters if necessary
            # Loop over all modalities and all distributional parameters
            # Apply constraints if necessary
            # and match against observed data
            for mod_name, (
                distr_name,
                moment_constraints,
            ) in self.distr_properties.items():
                # Split prod according to the modalities and assign it to the first estimated parameter
                params[mod_name][next(iter(moment_constraints))] = prod[..., self.feature_idx[mod_name]]

                for moment, constraint in moment_constraints.items():
                    if constraint == constraints.positive:
                        params[mod_name][moment] = self.f_positive(params[mod_name][moment])
                    elif constraint == constraints.unit_interval:
                        params[mod_name][moment] = self.f_unit_interval(params[mod_name][moment])

                # Manual post-processing
                # - For normal distributions: estimate standard deviation, not variance
                if distr_name == "Normal":
                    params[mod_name]["scale"] = torch.sqrt(params[mod_name]["scale"])

<<<<<<< HEAD
            for mod_name in self.distr_properties:
=======
            for mod_name in self.distr_properties.keys():
>>>>>>> fafb6a14
                mod_data = data[..., self.feature_idx[mod_name]]

                with pyro.poutine.mask(mask=torch.isnan(mod_data) == 0):
                    # https://forum.pyro.ai/t/poutine-nan-mask-not-working/3489
                    # Assign temporary values to the missing data, not used
                    # anyway due to masking.
                    masked_data = torch.nan_to_num(mod_data, nan=1.0)

                    pyro.sample(
                        mod_name,
                        self.likelihoods[mod_name](**params[mod_name]),
                        obs=masked_data,
                    )

    def get_plates(self):
        # plates without and index '_i' cover the sum of all items
        plates = {
            "obs": pyro.plate("obs", self.n_obs, dim=-3),
            "factors": pyro.plate("factors", self.n_factors, dim=-2),
            "features": pyro.plate("features", self.n_features, dim=-1),
<<<<<<< HEAD
            "feature_groups": pyro.plate("feature_groups", self.n_feature_groups, dim=-1),
=======
            "feature_groups": pyro.plate(
                "feature_groups", self.n_feature_groups, dim=-1
            ),
            "feature_groups3": pyro.plate(
                "feature_groups3", self.n_feature_groups, dim=-3
            ),
>>>>>>> fafb6a14
        }
        # Add one feature plate for each group
        for i, feature_set in enumerate(self.feature_idx.values()):
            plates[f"features_{i}"] = pyro.plate(f"features_{i}", len(feature_set), dim=-1)

        return plates<|MERGE_RESOLUTION|>--- conflicted
+++ resolved
@@ -5,13 +5,10 @@
 import pyro.distributions as dist
 import torch
 from pyro.distributions import constraints
-<<<<<<< HEAD
 from pyro.infer import config_enumerate
 from pyro.nn import PyroModule
 
 from cellij.core.sparsity_priors import get_prior_function
-=======
->>>>>>> fafb6a14
 
 logger = logging.getLogger(__name__)
 
@@ -67,14 +64,8 @@
                 },
             )
 
-<<<<<<< HEAD
-    @config_enumerate(default="parallel")
-    def forward(self, data: torch.Tensor):
-        """Define the generative model for MOFA+."""
-=======
     def forward(self, data: torch.Tensor, **kwargs):
         """Generative model for MOFA+."""
->>>>>>> fafb6a14
         plates = self.get_plates()
 
         # We store all distributional parameters for the final likelihoods in a dict, called `params`.
@@ -97,7 +88,9 @@
                         ).view(-1, 1, 1, len(self.feature_idx[mod_name]))
 
         with plates["obs"], plates["factors"]:
-            z = pyro.sample("z", dist.Normal(torch.zeros(1), torch.ones(1))).view(-1, self.n_obs, self.n_factors, 1)
+            z = pyro.sample("z", dist.Normal(torch.zeros(1), torch.ones(1))).view(
+                -1, self.n_obs, self.n_factors, 1
+            )
 
         # Priors
 
@@ -266,11 +259,7 @@
                 if distr_name == "Normal":
                     params[mod_name]["scale"] = torch.sqrt(params[mod_name]["scale"])
 
-<<<<<<< HEAD
-            for mod_name in self.distr_properties:
-=======
             for mod_name in self.distr_properties.keys():
->>>>>>> fafb6a14
                 mod_data = data[..., self.feature_idx[mod_name]]
 
                 with pyro.poutine.mask(mask=torch.isnan(mod_data) == 0):
@@ -291,16 +280,12 @@
             "obs": pyro.plate("obs", self.n_obs, dim=-3),
             "factors": pyro.plate("factors", self.n_factors, dim=-2),
             "features": pyro.plate("features", self.n_features, dim=-1),
-<<<<<<< HEAD
-            "feature_groups": pyro.plate("feature_groups", self.n_feature_groups, dim=-1),
-=======
             "feature_groups": pyro.plate(
                 "feature_groups", self.n_feature_groups, dim=-1
             ),
             "feature_groups3": pyro.plate(
                 "feature_groups3", self.n_feature_groups, dim=-3
             ),
->>>>>>> fafb6a14
         }
         # Add one feature plate for each group
         for i, feature_set in enumerate(self.feature_idx.values()):
