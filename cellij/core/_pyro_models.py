import logging

import pyro
import pyro.distributions as dist
import torch
<<<<<<< HEAD
from pyro.nn import PyroModule

=======
from pyro.distributions import constraints
from pyro.nn import PyroModule

import cellij

>>>>>>> 8c4e9905
logger = logging.getLogger(__name__)


class Generative(PyroModule):
    def __init__(
        self,
        n_samples: int,
        n_factors: int,
        feature_dict: dict,
        likelihoods,
        device=None,
    ):
        super().__init__(name="Generative")
        self.n_samples = n_samples
        self.n_factors = n_factors
<<<<<<< HEAD
        self.feature_dict = feature_dict
        self.n_feature_groups = len(feature_dict)
        self.likelihoods = likelihoods
        self.device = device
=======
        self.sparsity_prior = sparsity_prior
        # Default function to enforce constraints on the distributon parameters
        self.f_positive = torch.nn.Softplus()
        self.f_unit_interval = torch.nn.Sigmoid()

        valid_priors = [
            "Horseshoe",
            # "Spikeandslab-Beta",
            "Spikeandslab-ContinuousBernoulli",
            "Spikeandslab-RelaxedBernoulli",
            # "Spikeandslab-Enumeration",
            "Spikeandslab-Lasso",
            "Lasso",
            "Nonnegative",
        ]
        if self.sparsity_prior not in valid_priors:
            logger.warning("No prior for inference selected.")

    def _setup(
        self,
        data,
        likelihoods,
        center_features: bool,
        scale_features: bool,
        scale_views: bool,
    ):
        # TODO: at some point replace n_obs with obs_offsets
        self.values = torch.Tensor(data.values)
        self.n_obs = data.n_obs
        self.n_features = data.n_features
        self.n_feature_groups = len(data.names)
        self.feature_group_names = data.names
        self.obs_idx = data._obs_idx
        self.feature_idx = data._feature_idx
        self.likelihoods = likelihoods
        self.data_dict = {i: j for j, i in enumerate(data.names)}

        for fg_name, llh in self.likelihoods.items():
            idx = self.feature_idx[fg_name]
            if llh.__name__ != "Bernoulli":
                if center_features:
                    self.values[:, idx] = self.values[:, idx] - torch.nanmean(self.values[:, idx], dim=0)
                if scale_features:
                    self.values[:, idx] = self.values[:, idx] / cellij.nanstd(self.values[:, idx], dim=0)
                if scale_views:
                    self.values[:, idx] = self.values[:, idx] / cellij.nanstd(self.values[:, idx])

        # Create a dict of
        #   modality name : constraints of parameters
        # TODO: Remove the llh name in the Tuple
        self.distr_properties = {}
        for fg_name, llh in likelihoods.items():
            # For some distributions you can pass one (!) out of multiple arguments, e.g., probs or logits
            # but you must not pass both.
            # - For probs vs. logits, we stick to logits, because it's simpler
            self.distr_properties[fg_name] = (
                llh.__name__,
                {
                    k: v
                    for k, v in llh.arg_constraints.items()
                    if not ((k == "probs") and (["probs", "logits"] <= list(llh.arg_constraints.keys())))
                },
            )

    def forward(self, data: torch.Tensor, **kwargs):
        """Generative model for MOFA+."""
        plates = self.get_plates()

        # We store all distributional parameters for the final likelihoods in a dict, called `params`.
        # Keys are the modalities, values are dictionaries with keys being the distributional parameter names
        # and the values the corresponding tensors
        params = {}
        for mod_name, (_, moment_constraints) in self.distr_properties.items():
            params[mod_name] = {k: None for k in moment_constraints}

            # Estimate distributional parameters in addition to z*w if necessary
            for idx, k in enumerate(moment_constraints.keys()):
                # The first parameter will be the result of z*w, hence we skip it here
                if idx > 0:
                    i = self.data_dict[mod_name]
                    # TODO: Look-up conjugate prior based on distr_name
                    with plates[f"features_{i}"]:
                        params[mod_name][k] = pyro.sample(
                            f"p{k}_{i}",
                            dist.InverseGamma(torch.tensor(3.0), torch.tensor(1.0)),
                        ).view(-1, 1, 1, len(self.feature_idx[mod_name]))

        with plates["obs"], plates["factors"]:
            z = pyro.sample("z", dist.Normal(torch.zeros(1), torch.ones(1))).view(-1, self.n_obs, self.n_factors, 1)

        # Priors

        shape = (-1, 1, self.n_factors, self.n_features)

        if self.sparsity_prior == "Horseshoe":
            # Horseshoe
            # Reference: "The horseshoe estimator for sparse signals.", C. M. Carvalho, N. G. Polson,
            # J. G. S. (2010).
            with plates["feature_groups"]:
                feature_group_scale = pyro.sample(
                    "feature_group_scale", dist.HalfCauchy(torch.ones(1))  # type: ignore[call-overload]
                ).view(-1, self.n_feature_groups)

            with plates["features"], plates["factors"]:
                if self.sparsity_prior == "Horseshoe":
                    w_scale = pyro.sample("w_scale", dist.HalfCauchy(torch.ones(1))).view(shape)  # type: ignore
                    w_scale = torch.cat(
                        [
                            w_scale[..., self.feature_idx[view]] * feature_group_scale[..., idx : idx + 1]
                            for idx, view in enumerate(self.feature_group_names)
                        ],
                        dim=-1,
                    )

            w = w_scale * pyro.sample("w", dist.Normal(torch.zeros(1), torch.ones(1)))
            w = w.view(shape)

        else:
            if self.sparsity_prior == "Lasso":
                with plates["features"], plates["factors"]:
                    # Bayesian Lasso
                    # Reference: "The Bayesian lasso.", Park, T. and Casella, G. (2008).
                    # Journal of the American Statistical Association
                    #
                    # Approximation to the Laplace density with a SoftLaplace,
                    # see https://docs.pyro.ai/en/stable/_modules/pyro/distributions/softlaplace.html#SoftLaplace
                    lambda_ = kwargs.get("lambda", 0.1)
                    w = pyro.sample(
                        "w",
                        dist.SoftLaplace(torch.tensor(0.0), torch.tensor(lambda_)),
                    ).view(shape)

            elif self.sparsity_prior == "Spikeandslab-ContinuousBernoulli":
                # Spike-and-Slab with a continuous relaxation of the Bernoulli distribution
                alpha_beta = kwargs.get("alpha_beta", 1.0)
                beta_beta = kwargs.get("beta_beta", 1.0)
                alpha_gamma = kwargs.get("alpha_gamma", 0.001)
                beta_gamma = kwargs.get("beta_gamma", 0.001)
                # We estimate one value per factor and per modality
                with plates["feature_groups"], plates["factors"]:
                    theta = pyro.sample(
                        "theta",
                        dist.Beta(torch.tensor(alpha_beta), torch.tensor(beta_beta)),
                    )
                theta = theta.view(-1, self.n_feature_groups, self.n_factors, 1)

                with plates["feature_groups"], plates["factors"]:
                    alpha = pyro.sample(
                        "alpha",
                        dist.Gamma(torch.tensor(alpha_gamma), torch.tensor(beta_gamma)),
                    )
                alpha = alpha.view(-1, self.n_feature_groups, self.n_factors, 1)

                samples = []
                for idx, _ in enumerate(self.feature_group_names):
                    with plates[f"features_{idx}"], plates["factors"]:
                        samples_normal = pyro.sample(
                            f"samples_normal_{idx}",
                            dist.Normal(loc=0, scale=alpha[0, idx]),
                        )
                        samples_bernoulli = pyro.sample(
                            f"samples_bernoulli_{idx}",
                            dist.ContinuousBernoulli(probs=theta[0, idx]),
                        )
                    samples.append(samples_normal * samples_bernoulli)

                w = torch.cat(samples, axis=-1).view(shape)

            elif self.sparsity_prior == "Spikeandslab-RelaxedBernoulli":
                # Spike-and-Slab with a continuous relaxation of the Bernoulli distribution
                alpha_beta = kwargs.get("alpha_beta", 1.0)
                beta_beta = kwargs.get("beta_beta", 1.0)
                alpha_gamma = kwargs.get("alpha_gamma", 0.001)
                beta_gamma = kwargs.get("beta_gamma", 0.001)
                temperature = kwargs.get("temperature", 0.1)
                # We estimate one value per factor and per modality
                with plates["feature_groups"], plates["factors"]:
                    theta = pyro.sample(
                        "theta",
                        dist.Beta(torch.tensor(alpha_beta), torch.tensor(beta_beta)),
                    )
                theta = theta.view(-1, self.n_feature_groups, self.n_factors, 1)
>>>>>>> 8c4e9905

        self.sample_dict = {}

<<<<<<< HEAD
    def get_n_features(self, feature_group=None):
        return self.feature_dict[feature_group]
        # n_features = self.n_features
        # if feature_group is not None:
        #     n_features = self.feature_dict[feature_group]
        # return n_features
=======
                w = torch.cat(samples, axis=-1).view(shape)

            elif self.sparsity_prior == "Nonnegative":
                with plates["features"], plates["factors"]:
                    w = pyro.sample("w", dist.Normal(torch.tensor(0.0), torch.tensor(1.0))).view(shape)
                    w = torch.nn.Softplus()(w)

            else:
                with plates["features"], plates["factors"]:
                    w = pyro.sample("w", dist.Normal(torch.tensor(0.0), torch.tensor(1.0))).view(shape)

        with plates["obs"]:
            # We assume that the first parameter of each distribution is modelled as the product of
            # factor weights and loadings, aka z * w
            prod = torch.einsum("...ikj,...ikj->...ij", z, w).view(-1, self.n_obs, 1, self.n_features)

            # Apply constraints to parameters if necessary
            # Loop over all modalities and all distributional parameters
            # Apply constraints if necessary
            # and match against observed data
            for mod_name, (
                distr_name,
                moment_constraints,
            ) in self.distr_properties.items():
                # Split prod according to the modalities and assign it to the first estimated parameter
                params[mod_name][next(iter(moment_constraints))] = prod[..., self.feature_idx[mod_name]]

                for moment, constraint in moment_constraints.items():
                    if constraint == constraints.positive:
                        params[mod_name][moment] = self.f_positive(params[mod_name][moment])
                    elif constraint == constraints.unit_interval:
                        params[mod_name][moment] = self.f_unit_interval(params[mod_name][moment])

                # Manual post-processing
                # - For normal distributions: estimate standard deviation, not variance
                if distr_name == "Normal":
                    params[mod_name]["scale"] = torch.sqrt(params[mod_name]["scale"])

            for mod_name in self.distr_properties:
                mod_data = data[..., self.feature_idx[mod_name]]

                with pyro.poutine.mask(mask=torch.isnan(mod_data) == 0):
                    # https://forum.pyro.ai/t/poutine-nan-mask-not-working/3489
                    # Assign temporary values to the missing data, not used
                    # anyway due to masking.
                    masked_data = torch.nan_to_num(mod_data, nan=1.0)

                    pyro.sample(
                        mod_name,
                        self.likelihoods[mod_name](**params[mod_name]),
                        obs=masked_data,
                    )
>>>>>>> 8c4e9905

    def get_plates(self):
        plates = {
            "obs": pyro.plate("obs", self.n_samples, dim=-3),
            "factors": pyro.plate("factors", self.n_factors, dim=-2),
<<<<<<< HEAD
            "feature_groups": pyro.plate(
                "feature_groups", self.n_feature_groups, dim=-1
            ),
=======
            "features": pyro.plate("features", self.n_features, dim=-1),
            "feature_groups": pyro.plate("feature_groups", self.n_feature_groups, dim=-1),
            "feature_groups3": pyro.plate("feature_groups3", self.n_feature_groups, dim=-3),
>>>>>>> 8c4e9905
        }

        for feature_group, n_features in self.feature_dict.items():
            plates[f"features_{feature_group}"] = pyro.plate(
                feature_group, n_features, dim=-1
            )

        return plates

    def get_w_shape(self, feature_group=None):
        return (-1, 1, self.n_factors, self.get_n_features(feature_group))

    def get_tau_shape(self):
        return (-1, 1, 1, 1)

    def get_z_shape(self):
        return (-1, self.n_samples, self.n_factors, 1)

    def get_sigma_shape(self, feature_group=None):
        return (-1, 1, 1, self.get_n_features(feature_group))

    def get_x_shape(self, feature_group):
        return (-1, self.n_samples, 1, self.get_n_features(feature_group))

    def _sample_site(
        self, site_name, out_shape, dist, dist_kwargs={}, sample_kwargs={}, link_fn=None
    ):
        samples = pyro.sample(site_name, dist(**dist_kwargs), **sample_kwargs).view(
            out_shape
        )
        if link_fn is not None:
            samples = link_fn(samples)
        self.sample_dict[site_name] = samples
        return samples

    def sample_z(self, site_name="z"):
        return self._sample_site(
            site_name,
            self.get_z_shape(),
            dist.Normal,
            dist_kwargs={"loc": torch.zeros(1), "scale": torch.ones(1)},
        )

    def sample_tau(self, site_name="tau", feature_group=None):
        return None

    def sample_w(self, site_name="w", feature_group=None):
        return self._sample_site(
            f"{site_name}_{feature_group}",
            self.get_w_shape(feature_group),
            dist.Normal,
            dist_kwargs={"loc": torch.zeros(1), "scale": torch.ones(1)},
        )

    def sample_sigma(self, site_name="sigma", feature_group=None):
        return self._sample_site(
            f"{site_name}_{feature_group}",
            self.get_sigma_shape(feature_group),
            dist.InverseGamma,
            dist_kwargs={"concentration": torch.tensor(1.0), "rate": torch.tensor(1.0)},
        )

    def forward(self, data: torch.Tensor = None, **kwargs):
        plates = self.get_plates()

        with plates["obs"], plates["factors"]:
            self.sample_z()

        for feature_group, _ in self.feature_dict.items():
            self.sample_tau(feature_group=feature_group)
            with plates["factors"], plates[f"features_{feature_group}"]:
                self.sample_w(feature_group=feature_group)

            with plates[f"features_{feature_group}"]:
                self.sample_sigma(feature_group=feature_group)

            with plates["obs"]:
                data_view = None
                if data is not None:
                    data_view = data[feature_group].view(
                        self.get_x_shape(feature_group)
                    )
                self.sample_dict[f"x_{feature_group}"] = pyro.sample(
                    f"x_{feature_group}",
                    dist.Normal(
                        torch.einsum(
                            "...ikj,...ikj->...ij",
                            self.sample_dict["z"],
                            self.sample_dict[f"w_{feature_group}"],
                        ).view(self.get_x_shape(feature_group)),
                        torch.sqrt(self.sample_dict[f"sigma_{feature_group}"]),
                    ),
                    obs=data_view,
                    infer={"is_auxiliary": True},
                )

        return self.sample_dict


class HorseshoeGenerative(Generative):
    def __init__(
        self,
        n_samples: int,
        n_factors: int,
        feature_dict: dict,
        likelihoods,
        tau_scale=1.0,
        lambda_scale=1.0,
        delta_tau=False,
        regularized=False,
        device=None,
    ):
        super().__init__(n_samples, n_factors, feature_dict, likelihoods, device)
        self.tau_scale = tau_scale
        self.lambda_scale = lambda_scale
        self.delta_tau = delta_tau
        self.regularized = regularized

    def sample_tau(self, site_name="tau", feature_group=None):
        site_name = f"{site_name}_{feature_group}"
        if self.delta_tau:
            self.sample_dict[site_name] = pyro.deterministic(
                site_name, torch.tensor(self.tau_scale)
            )
        else:
            self._sample_site(
                site_name,
                self.get_tau_shape(),
                dist.HalfCauchy,
                dist_kwargs={"scale": torch.tensor(self.tau_scale)},
            )
        return self.sample_dict[site_name]

    def sample_lambda(self, site_name="lambda", feature_group=None):
        return self._sample_site(
            f"{site_name}_{feature_group}",
            self.get_w_shape(feature_group),
            dist.HalfCauchy,
            dist_kwargs={"scale": torch.tensor(self.lambda_scale)},
        )

    def sample_caux(self, site_name="caux", feature_group=None):
        return self._sample_site(
            f"{site_name}_{feature_group}",
            self.get_w_shape(feature_group),
            dist.InverseGamma,
            dist_kwargs={"concentration": torch.tensor(0.5), "rate": torch.tensor(0.5)},
        )

    def sample_w(self, site_name="w", feature_group=None):
        lmbda = self.sample_lambda(feature_group=feature_group)
        if self.regularized:
            caux = self.sample_caux(feature_group=feature_group)
            lmbda = (torch.sqrt(caux) * lmbda) / torch.sqrt(caux + lmbda**2)

        return self._sample_site(
            f"{site_name}_{feature_group}",
            self.get_w_shape(feature_group),
            dist.Normal,
            dist_kwargs={
                "loc": torch.zeros(1),
                "scale": self.sample_dict[f"tau_{feature_group}"] * lmbda,
            },
        )


class HorseshoePlusGenerative(Generative):
    def __init__(
        self,
        n_samples: int,
        n_factors: int,
        feature_dict: dict,
        likelihoods,
        tau_const=1.0,
        eta_scale=1.0,
        device=None,
    ):
        super().__init__(n_samples, n_factors, feature_dict, likelihoods, device)
        self.tau_const = tau_const
        self.eta_scale = eta_scale

    def sample_tau(self, site_name="tau", feature_group=None):
        site_name = f"{site_name}_{feature_group}"
        self.sample_dict[site_name] = pyro.deterministic(
            site_name, torch.tensor(self.tau_const)
        )
        return self.sample_dict[site_name]

    def sample_eta(self, site_name="eta", feature_group=None):
        return self._sample_site(
            f"{site_name}_{feature_group}",
            self.get_w_shape(feature_group),
            dist.HalfCauchy,
            dist_kwargs={"scale": torch.tensor(self.eta_scale)},
        )

    def sample_lambda(self, site_name="lambda", feature_group=None):
        eta = self.sample_eta(feature_group=feature_group)
        return self._sample_site(
            f"{site_name}_{feature_group}",
            self.get_w_shape(feature_group),
            dist.HalfCauchy,
            dist_kwargs={
                "scale": eta * self.sample_dict[f"tau_{feature_group}"]
            },
        )

    def sample_w(self, site_name="w", feature_group=None):
        lmbda = self.sample_lambda(feature_group=feature_group)
        
        return self._sample_site(
            f"{site_name}_{feature_group}",
            self.get_w_shape(feature_group),
            dist.Normal,
            dist_kwargs={
                "loc": torch.zeros(1),
                "scale": lmbda,
            },
        )


class NormalGenerative(Generative):
    def __init__(
        self,
        n_samples: int,
        n_factors: int,
        feature_dict: dict,
        likelihoods,
        device=None,
        **kwargs,
    ):
        super().__init__(n_samples, n_factors, feature_dict, likelihoods, device)


class LassoGenerative(Generative):
    def __init__(
        self,
        n_samples: int,
        n_factors: int,
        feature_dict: dict,
        likelihoods,
        lasso_scale=0.1,
        device=None,
        **kwargs,
    ):
        super().__init__(n_samples, n_factors, feature_dict, likelihoods, device)

        self.lasso_scale = lasso_scale

    def sample_w(self, site_name="w", feature_group=None):
        return self._sample_site(
            f"{site_name}_{feature_group}",
            self.get_w_shape(feature_group),
            dist.SoftLaplace,
            dist_kwargs={
                "loc": torch.zeros(1),
                "scale": torch.tensor(self.lasso_scale),
            },
        )


class NonnegativityGenerative(Generative):
    def __init__(
        self,
        n_samples: int,
        n_factors: int,
        feature_dict: dict,
        likelihoods,
        device=None,
        **kwargs,
    ):
        super().__init__(n_samples, n_factors, feature_dict, likelihoods, device)

    def sample_w(self, site_name="w", feature_group=None):
        return self._sample_site(
            f"{site_name}_{feature_group}",
            self.get_w_shape(feature_group),
            dist.Normal,
            dist_kwargs={
                "loc": torch.zeros(1),
                "scale": torch.ones(1),
            },
            link_fn=torch.nn.functional.relu,
        )


class SpikeNSlabGenerative(Generative):
    def __init__(
        self,
        n_samples: int,
        n_factors: int,
        feature_dict: dict,
        likelihoods,
        relaxed_bernoulli=True,
        temperature=0.1,
        device=None,
    ):
        super().__init__(n_samples, n_factors, feature_dict, likelihoods, device)

        self.relaxed_bernoulli = relaxed_bernoulli
        if self.relaxed_bernoulli:
            self.bernoulli_dist = dist.RelaxedBernoulliStraightThrough
        else:
            self.bernoulli_dist = dist.ContinuousBernoulli
        self.temperature = temperature

    def sample_theta(self, site_name="theta", feature_group=None):
        return self._sample_site(
            f"{site_name}_{feature_group}",
            self.get_w_shape(feature_group),
            dist.Beta,
            dist_kwargs={
                "concentration1": torch.tensor(0.5),
                "concentration0": torch.tensor(0.5),
            },
        )

    def sample_lambda(self, site_name="lambda", feature_group=None):
        dist_kwargs = {"probs": self.sample_dict[f"theta_{feature_group}"]}
        if self.relaxed_bernoulli:
            dist_kwargs["temperature"] = torch.tensor(self.temperature)
        return self._sample_site(
            f"{site_name}_{feature_group}",
            self.get_w_shape(feature_group),
            self.bernoulli_dist,
            dist_kwargs=dist_kwargs,
        )

    def sample_w(self, site_name="w", feature_group=None):
        self.sample_theta(feature_group=feature_group)
        lmbda = self.sample_lambda(feature_group=feature_group)

        return self._sample_site(
            f"{site_name}_{feature_group}",
            self.get_w_shape(feature_group),
            dist.Normal,
            dist_kwargs={
                "loc": torch.zeros(1),
                "scale": lmbda,
            },
        )


class SpikeNSlabLassoGenerative(SpikeNSlabGenerative):
    def __init__(
        self,
        n_samples: int,
        n_factors: int,
        feature_dict: dict,
        likelihoods,
        lambda_spike=20.0,
        lambda_slab=1.0,
        relaxed_bernoulli=True,
        temperature=0.1,
        device=None,
    ):
        super().__init__(
            n_samples,
            n_factors,
            feature_dict,
            likelihoods,
            relaxed_bernoulli,
            temperature,
            device,
        )
        self.lambda_spike = lambda_spike
        self.lambda_slab = lambda_slab

    def sample_laplace(self, site_name="lambda", feature_group=None, is_spike=True):
        spike_name = "spike" if is_spike else "slab"
        scale = self.lambda_spike if is_spike else self.lambda_slab
        return self._sample_site(
            f"{site_name}_{spike_name}_{feature_group}",
            self.get_w_shape(feature_group),
            dist.Laplace,
            dist_kwargs={
                "loc": torch.zeros(1),
                "scale": torch.tensor(scale),
            },
        )

    def sample_w(self, site_name="w", feature_group=None):
        self.sample_theta(feature_group=feature_group)
        lmbda = self.sample_lambda(feature_group=feature_group)
        lmbda_spike = self.sample_laplace(feature_group=feature_group, is_spike=True)
        lmbda_slab = self.sample_laplace(feature_group=feature_group, is_spike=False)

        w = (1 - lmbda) * lmbda_spike + lmbda * lmbda_slab
        self.sample_dict[f"{site_name}_{feature_group}"] = w
        return w


if __name__ == "__main__":
    model = HorseshoeGenerative(100, 5, {"a": 10, "b": 20}, {})
    for k, v in model().items():
        print(k, v.shape)<|MERGE_RESOLUTION|>--- conflicted
+++ resolved
@@ -3,16 +3,8 @@
 import pyro
 import pyro.distributions as dist
 import torch
-<<<<<<< HEAD
 from pyro.nn import PyroModule
 
-=======
-from pyro.distributions import constraints
-from pyro.nn import PyroModule
-
-import cellij
-
->>>>>>> 8c4e9905
 logger = logging.getLogger(__name__)
 
 
@@ -28,273 +20,27 @@
         super().__init__(name="Generative")
         self.n_samples = n_samples
         self.n_factors = n_factors
-<<<<<<< HEAD
         self.feature_dict = feature_dict
         self.n_feature_groups = len(feature_dict)
         self.likelihoods = likelihoods
         self.device = device
-=======
-        self.sparsity_prior = sparsity_prior
-        # Default function to enforce constraints on the distributon parameters
-        self.f_positive = torch.nn.Softplus()
-        self.f_unit_interval = torch.nn.Sigmoid()
-
-        valid_priors = [
-            "Horseshoe",
-            # "Spikeandslab-Beta",
-            "Spikeandslab-ContinuousBernoulli",
-            "Spikeandslab-RelaxedBernoulli",
-            # "Spikeandslab-Enumeration",
-            "Spikeandslab-Lasso",
-            "Lasso",
-            "Nonnegative",
-        ]
-        if self.sparsity_prior not in valid_priors:
-            logger.warning("No prior for inference selected.")
-
-    def _setup(
-        self,
-        data,
-        likelihoods,
-        center_features: bool,
-        scale_features: bool,
-        scale_views: bool,
-    ):
-        # TODO: at some point replace n_obs with obs_offsets
-        self.values = torch.Tensor(data.values)
-        self.n_obs = data.n_obs
-        self.n_features = data.n_features
-        self.n_feature_groups = len(data.names)
-        self.feature_group_names = data.names
-        self.obs_idx = data._obs_idx
-        self.feature_idx = data._feature_idx
-        self.likelihoods = likelihoods
-        self.data_dict = {i: j for j, i in enumerate(data.names)}
-
-        for fg_name, llh in self.likelihoods.items():
-            idx = self.feature_idx[fg_name]
-            if llh.__name__ != "Bernoulli":
-                if center_features:
-                    self.values[:, idx] = self.values[:, idx] - torch.nanmean(self.values[:, idx], dim=0)
-                if scale_features:
-                    self.values[:, idx] = self.values[:, idx] / cellij.nanstd(self.values[:, idx], dim=0)
-                if scale_views:
-                    self.values[:, idx] = self.values[:, idx] / cellij.nanstd(self.values[:, idx])
-
-        # Create a dict of
-        #   modality name : constraints of parameters
-        # TODO: Remove the llh name in the Tuple
-        self.distr_properties = {}
-        for fg_name, llh in likelihoods.items():
-            # For some distributions you can pass one (!) out of multiple arguments, e.g., probs or logits
-            # but you must not pass both.
-            # - For probs vs. logits, we stick to logits, because it's simpler
-            self.distr_properties[fg_name] = (
-                llh.__name__,
-                {
-                    k: v
-                    for k, v in llh.arg_constraints.items()
-                    if not ((k == "probs") and (["probs", "logits"] <= list(llh.arg_constraints.keys())))
-                },
-            )
-
-    def forward(self, data: torch.Tensor, **kwargs):
-        """Generative model for MOFA+."""
-        plates = self.get_plates()
-
-        # We store all distributional parameters for the final likelihoods in a dict, called `params`.
-        # Keys are the modalities, values are dictionaries with keys being the distributional parameter names
-        # and the values the corresponding tensors
-        params = {}
-        for mod_name, (_, moment_constraints) in self.distr_properties.items():
-            params[mod_name] = {k: None for k in moment_constraints}
-
-            # Estimate distributional parameters in addition to z*w if necessary
-            for idx, k in enumerate(moment_constraints.keys()):
-                # The first parameter will be the result of z*w, hence we skip it here
-                if idx > 0:
-                    i = self.data_dict[mod_name]
-                    # TODO: Look-up conjugate prior based on distr_name
-                    with plates[f"features_{i}"]:
-                        params[mod_name][k] = pyro.sample(
-                            f"p{k}_{i}",
-                            dist.InverseGamma(torch.tensor(3.0), torch.tensor(1.0)),
-                        ).view(-1, 1, 1, len(self.feature_idx[mod_name]))
-
-        with plates["obs"], plates["factors"]:
-            z = pyro.sample("z", dist.Normal(torch.zeros(1), torch.ones(1))).view(-1, self.n_obs, self.n_factors, 1)
-
-        # Priors
-
-        shape = (-1, 1, self.n_factors, self.n_features)
-
-        if self.sparsity_prior == "Horseshoe":
-            # Horseshoe
-            # Reference: "The horseshoe estimator for sparse signals.", C. M. Carvalho, N. G. Polson,
-            # J. G. S. (2010).
-            with plates["feature_groups"]:
-                feature_group_scale = pyro.sample(
-                    "feature_group_scale", dist.HalfCauchy(torch.ones(1))  # type: ignore[call-overload]
-                ).view(-1, self.n_feature_groups)
-
-            with plates["features"], plates["factors"]:
-                if self.sparsity_prior == "Horseshoe":
-                    w_scale = pyro.sample("w_scale", dist.HalfCauchy(torch.ones(1))).view(shape)  # type: ignore
-                    w_scale = torch.cat(
-                        [
-                            w_scale[..., self.feature_idx[view]] * feature_group_scale[..., idx : idx + 1]
-                            for idx, view in enumerate(self.feature_group_names)
-                        ],
-                        dim=-1,
-                    )
-
-            w = w_scale * pyro.sample("w", dist.Normal(torch.zeros(1), torch.ones(1)))
-            w = w.view(shape)
-
-        else:
-            if self.sparsity_prior == "Lasso":
-                with plates["features"], plates["factors"]:
-                    # Bayesian Lasso
-                    # Reference: "The Bayesian lasso.", Park, T. and Casella, G. (2008).
-                    # Journal of the American Statistical Association
-                    #
-                    # Approximation to the Laplace density with a SoftLaplace,
-                    # see https://docs.pyro.ai/en/stable/_modules/pyro/distributions/softlaplace.html#SoftLaplace
-                    lambda_ = kwargs.get("lambda", 0.1)
-                    w = pyro.sample(
-                        "w",
-                        dist.SoftLaplace(torch.tensor(0.0), torch.tensor(lambda_)),
-                    ).view(shape)
-
-            elif self.sparsity_prior == "Spikeandslab-ContinuousBernoulli":
-                # Spike-and-Slab with a continuous relaxation of the Bernoulli distribution
-                alpha_beta = kwargs.get("alpha_beta", 1.0)
-                beta_beta = kwargs.get("beta_beta", 1.0)
-                alpha_gamma = kwargs.get("alpha_gamma", 0.001)
-                beta_gamma = kwargs.get("beta_gamma", 0.001)
-                # We estimate one value per factor and per modality
-                with plates["feature_groups"], plates["factors"]:
-                    theta = pyro.sample(
-                        "theta",
-                        dist.Beta(torch.tensor(alpha_beta), torch.tensor(beta_beta)),
-                    )
-                theta = theta.view(-1, self.n_feature_groups, self.n_factors, 1)
-
-                with plates["feature_groups"], plates["factors"]:
-                    alpha = pyro.sample(
-                        "alpha",
-                        dist.Gamma(torch.tensor(alpha_gamma), torch.tensor(beta_gamma)),
-                    )
-                alpha = alpha.view(-1, self.n_feature_groups, self.n_factors, 1)
-
-                samples = []
-                for idx, _ in enumerate(self.feature_group_names):
-                    with plates[f"features_{idx}"], plates["factors"]:
-                        samples_normal = pyro.sample(
-                            f"samples_normal_{idx}",
-                            dist.Normal(loc=0, scale=alpha[0, idx]),
-                        )
-                        samples_bernoulli = pyro.sample(
-                            f"samples_bernoulli_{idx}",
-                            dist.ContinuousBernoulli(probs=theta[0, idx]),
-                        )
-                    samples.append(samples_normal * samples_bernoulli)
-
-                w = torch.cat(samples, axis=-1).view(shape)
-
-            elif self.sparsity_prior == "Spikeandslab-RelaxedBernoulli":
-                # Spike-and-Slab with a continuous relaxation of the Bernoulli distribution
-                alpha_beta = kwargs.get("alpha_beta", 1.0)
-                beta_beta = kwargs.get("beta_beta", 1.0)
-                alpha_gamma = kwargs.get("alpha_gamma", 0.001)
-                beta_gamma = kwargs.get("beta_gamma", 0.001)
-                temperature = kwargs.get("temperature", 0.1)
-                # We estimate one value per factor and per modality
-                with plates["feature_groups"], plates["factors"]:
-                    theta = pyro.sample(
-                        "theta",
-                        dist.Beta(torch.tensor(alpha_beta), torch.tensor(beta_beta)),
-                    )
-                theta = theta.view(-1, self.n_feature_groups, self.n_factors, 1)
->>>>>>> 8c4e9905
 
         self.sample_dict = {}
 
-<<<<<<< HEAD
     def get_n_features(self, feature_group=None):
         return self.feature_dict[feature_group]
         # n_features = self.n_features
         # if feature_group is not None:
         #     n_features = self.feature_dict[feature_group]
         # return n_features
-=======
-                w = torch.cat(samples, axis=-1).view(shape)
-
-            elif self.sparsity_prior == "Nonnegative":
-                with plates["features"], plates["factors"]:
-                    w = pyro.sample("w", dist.Normal(torch.tensor(0.0), torch.tensor(1.0))).view(shape)
-                    w = torch.nn.Softplus()(w)
-
-            else:
-                with plates["features"], plates["factors"]:
-                    w = pyro.sample("w", dist.Normal(torch.tensor(0.0), torch.tensor(1.0))).view(shape)
-
-        with plates["obs"]:
-            # We assume that the first parameter of each distribution is modelled as the product of
-            # factor weights and loadings, aka z * w
-            prod = torch.einsum("...ikj,...ikj->...ij", z, w).view(-1, self.n_obs, 1, self.n_features)
-
-            # Apply constraints to parameters if necessary
-            # Loop over all modalities and all distributional parameters
-            # Apply constraints if necessary
-            # and match against observed data
-            for mod_name, (
-                distr_name,
-                moment_constraints,
-            ) in self.distr_properties.items():
-                # Split prod according to the modalities and assign it to the first estimated parameter
-                params[mod_name][next(iter(moment_constraints))] = prod[..., self.feature_idx[mod_name]]
-
-                for moment, constraint in moment_constraints.items():
-                    if constraint == constraints.positive:
-                        params[mod_name][moment] = self.f_positive(params[mod_name][moment])
-                    elif constraint == constraints.unit_interval:
-                        params[mod_name][moment] = self.f_unit_interval(params[mod_name][moment])
-
-                # Manual post-processing
-                # - For normal distributions: estimate standard deviation, not variance
-                if distr_name == "Normal":
-                    params[mod_name]["scale"] = torch.sqrt(params[mod_name]["scale"])
-
-            for mod_name in self.distr_properties:
-                mod_data = data[..., self.feature_idx[mod_name]]
-
-                with pyro.poutine.mask(mask=torch.isnan(mod_data) == 0):
-                    # https://forum.pyro.ai/t/poutine-nan-mask-not-working/3489
-                    # Assign temporary values to the missing data, not used
-                    # anyway due to masking.
-                    masked_data = torch.nan_to_num(mod_data, nan=1.0)
-
-                    pyro.sample(
-                        mod_name,
-                        self.likelihoods[mod_name](**params[mod_name]),
-                        obs=masked_data,
-                    )
->>>>>>> 8c4e9905
 
     def get_plates(self):
         plates = {
             "obs": pyro.plate("obs", self.n_samples, dim=-3),
             "factors": pyro.plate("factors", self.n_factors, dim=-2),
-<<<<<<< HEAD
             "feature_groups": pyro.plate(
                 "feature_groups", self.n_feature_groups, dim=-1
             ),
-=======
-            "features": pyro.plate("features", self.n_features, dim=-1),
-            "feature_groups": pyro.plate("feature_groups", self.n_feature_groups, dim=-1),
-            "feature_groups3": pyro.plate("feature_groups3", self.n_feature_groups, dim=-3),
->>>>>>> 8c4e9905
         }
 
         for feature_group, n_features in self.feature_dict.items():
@@ -497,14 +243,12 @@
             f"{site_name}_{feature_group}",
             self.get_w_shape(feature_group),
             dist.HalfCauchy,
-            dist_kwargs={
-                "scale": eta * self.sample_dict[f"tau_{feature_group}"]
-            },
+            dist_kwargs={"scale": eta * self.sample_dict[f"tau_{feature_group}"]},
         )
 
     def sample_w(self, site_name="w", feature_group=None):
         lmbda = self.sample_lambda(feature_group=feature_group)
-        
+
         return self._sample_site(
             f"{site_name}_{feature_group}",
             self.get_w_shape(feature_group),
