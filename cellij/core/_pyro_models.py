--- conflicted
+++ resolved
@@ -28,23 +28,16 @@
         plates = self.get_plates()
 
         with plates["obs"], plates["factors"]:
-<<<<<<< HEAD
+
             self.params["z"] = pyro.sample("z", dist.Normal(torch.zeros(1), torch.ones(1))).view(
-=======
-            z = pyro.sample("z", dist.Normal(torch.zeros(1), torch.ones(1))).view(
->>>>>>> 095f2428
                 -1, self.n_obs, self.n_factors, 1
             )
 
         if self.sparsity_prior == "Horseshoe":
 
             with plates["feature_groups"]:
-<<<<<<< HEAD
 
                 self.params["feature_group_scale"] = pyro.sample(
-=======
-                feature_group_scale = pyro.sample(
->>>>>>> 095f2428
                     "feature_group_scale", dist.HalfCauchy(torch.ones(1))  # type: ignore
                 ).view(-1, self.n_feature_groups)
 
@@ -52,40 +45,23 @@
 
             if self.sparsity_prior == "Spikeandslab-Beta":
 
-<<<<<<< HEAD
                 self.params["w_scale"] = pyro.sample(
-=======
-                w_scale = pyro.sample(
->>>>>>> 095f2428
                     "w_scale", dist.Beta(torch.tensor(0.001), torch.tensor(0.001))
                 ).view(-1, 1, self.n_factors, self.n_features)
 
             elif self.sparsity_prior == "Spikeandslab-ContinuousBernoulli":
 
-<<<<<<< HEAD
                 self.params["pi"] = pyro.sample(
                     "pi", dist.Beta(torch.tensor(0.001), torch.tensor(0.001))
                 ).view(-1, 1, self.n_factors, self.n_features)
 
                 self.params["w_scale"] = pyro.sample(
-                    "w_scale", dist.ContinuousBernoulli(probs=self.params["pi"])  # type: ignore
-=======
-                pi = pyro.sample(
-                    "pi", dist.Beta(torch.tensor(0.001), torch.tensor(0.001))
-                ).view(-1, 1, self.n_factors, self.n_features)
-
-                w_scale = pyro.sample(
                     "w_scale", dist.ContinuousBernoulli(probs=pi)  # type: ignore
->>>>>>> 095f2428
                 ).view(-1, 1, self.n_factors, self.n_features)
 
             elif self.sparsity_prior == "Spikeandslab-RelaxedBernoulli":
 
-<<<<<<< HEAD
                 self.params["pi"] = pyro.sample(
-=======
-                pi = pyro.sample(
->>>>>>> 095f2428
                     "pi", dist.Beta(torch.tensor(0.001), torch.tensor(0.001))
                 ).view(-1, 1, self.n_factors, self.n_features)
 
@@ -108,22 +84,13 @@
 
                 # implement the horseshoe prior
                 w_shape = (-1, 1, self.n_factors, self.n_features)
-<<<<<<< HEAD
                 self.params["w_scale"] = pyro.sample("w_scale", dist.HalfCauchy(torch.ones(1))).view(  # type: ignore
-=======
-                w_scale = pyro.sample("w_scale", dist.HalfCauchy(torch.ones(1))).view(  # type: ignore
->>>>>>> 095f2428
                     w_shape
                 )
                 self.params["w_scale"] = torch.cat(
                     [
-<<<<<<< HEAD
                         self.params["w_scale"][..., self.feature_idx[view]]
                         * self.params["feature_group_scale"][..., idx: idx + 1]
-=======
-                        w_scale[..., self.feature_idx[view]]
-                        * feature_group_scale[..., idx: idx + 1]
->>>>>>> 095f2428
                         for idx, view in enumerate(self.feature_group_names)
                     ],
                     dim=-1,
@@ -142,11 +109,7 @@
 
             elif self.sparsity_prior == "Nonnegative":
 
-<<<<<<< HEAD
                 self.params["w_scale"] = pyro.sample(
-=======
-                w_scale = pyro.sample(
->>>>>>> 095f2428
                     "w_scale", dist.Normal(torch.tensor(0.0), torch.tensor(1.0))
                 ).view(-1, 1, self.n_factors, self.n_features)
 
@@ -165,11 +128,7 @@
 
         with plates["features"]:
 
-<<<<<<< HEAD
             self.params["sigma"] = pyro.sample(
-=======
-            sigma = pyro.sample(
->>>>>>> 095f2428
                 "sigma", dist.InverseGamma(torch.tensor(3.0), torch.tensor(1.0))
             ).view(-1, 1, 1, self.n_features)
 
