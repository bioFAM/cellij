--- conflicted
+++ resolved
@@ -3,34 +3,12 @@
 import torch
 from pyro.nn import PyroModule
 
-<<<<<<< HEAD
-# from cellij.core.priors import Horseshoe
-
-=======
->>>>>>> 0217bd9d
 
 class MOFA_Model(PyroModule):
-    def __init__(self, n_factors: int):
+    def __init__(self, n_factors: int, sparsity_prior: str):
         super().__init__(name="MOFA_Model")
         self.n_factors = n_factors
-<<<<<<< HEAD
-        self.n_features = None
-        self.n_feature_groups = None
-        self.n_obs = None
-        self.feature_offsets = None
-
-    def _setup(self, n_obs, feature_offsets, sparsity_prior):
-        # TODO: at some point replace n_obs with obs_offsets
-        self.n_obs = n_obs
-        self.n_features = feature_offsets[-1]
-        self.n_feature_groups = len(feature_offsets) - 1
-        self.feature_offsets = feature_offsets
         self.sparsity_prior = sparsity_prior
-=======
-        # self.n_features = None
-        # self.n_feature_groups = None
-        # self.n_obs = None
-        # self.feature_offsets = None
 
     def _setup(self, data):
         # TODO: at some point replace n_obs with obs_offsets
@@ -40,32 +18,32 @@
         self.views = data.names
         self.obs_idx = data._obs_idx
         self.feature_idx = data._feature_idx
->>>>>>> 0217bd9d
 
     def forward(self, X):
         """Generative model for MOFA."""
         plates = self.get_plates()
 
-<<<<<<< HEAD
-=======
-        with plates["feature_groups"]:
-            feature_group_scale = pyro.sample("feature_group_scale", dist.HalfCauchy(torch.ones(1))).view(
-                -1, self.n_views
+        with plates["obs"], plates["factors"]:
+            z = pyro.sample("z", dist.Normal(torch.zeros(1), torch.ones(1))).view(
+                -1, self.n_obs, self.n_factors, 1
             )
 
->>>>>>> 0217bd9d
-        with plates["obs"], plates["factors"]:
-            z = pyro.sample("z", dist.Normal(torch.zeros(1), torch.ones(1))).view(-1, self.n_obs, self.n_factors, 1)
+        if self.sparsity_prior == "Horseshoe":
+            with plates["feature_groups"]:
+                feature_group_scale = pyro.sample(
+                    "feature_group_scale", dist.HalfCauchy(torch.ones(1))
+                ).view(-1, self.n_views)
 
         with plates["features"], plates["factors"]:
-<<<<<<< HEAD
             if self.sparsity_prior == "Spikeandslab-Beta":
                 a_beta = torch.tensor(1e-3)
                 b_beta = torch.tensor(1e-3)
                 # a_gamma = pyro.param(torch.tensor(1e-3))
                 # b_gamma = pyro.param(torch.tensor(1e-3))
                 # tau = pyro.sample("tau", dist.Gamma(a_gamma, b_gamma)).view(-1, 1, self.n_factors, self.n_features)
-                w_scale = pyro.sample("w_scale", dist.Beta(a_beta, b_beta)).view(-1, 1, self.n_factors, self.n_features)
+                w_scale = pyro.sample("w_scale", dist.Beta(a_beta, b_beta)).view(
+                    -1, 1, self.n_factors, self.n_features
+                )
                 # slab = pyro.sample("slab", dist.Normal(torch.zeros(1), torch.tensor(1.0))).view(
                 #     -1, 1, self.n_factors, self.n_features
                 # )
@@ -79,52 +57,44 @@
             elif self.sparsity_prior == "Spikeandslab-Lasso":
                 raise NotImplementedError()
             elif self.sparsity_prior == "Horseshoe":
-                w_scale = pyro.sample("w", self.sampling_dist(torch.tensor(1.0))).view(
-                    -1, 1, self.n_factors, self.n_features
+                # implement the horseshoe prior
+                w_shape = (-1, 1, self.n_factors, self.n_features)
+                w_scale = pyro.sample("w_scale", dist.HalfCauchy(torch.ones(1))).view(
+                    w_shape
+                )
+                w_scale = torch.cat(
+                    [
+                        w_scale[..., self.feature_idx[view]]
+                        * feature_group_scale[..., idx : idx + 1]
+                        for idx, view in enumerate(self.views)
+                    ],
+                    dim=-1,
                 )
             elif self.sparsity_prior == "Lasso":
-                # TODO: Add source paper
-                # TODO: Parametrize scale
-                # Approximation to the Laplace density with a SoftLaplace, 
-                # see https://docs.pyro.ai/en/stable/_modules/pyro/distributions/softlaplace.html#SoftLaplace
-                #
-                # Unlike the Laplace distribution, this distribution is infinitely differentiable everywhere
-                loc = torch.tensor(0.0)
-                scale = torch.tensor(1.0)
-                w_scale = pyro.sample("w", dist.SoftLaplace(loc, scale)).view(-1, 1, self.n_factors, self.n_features)
+                raise NotImplementedError()
             elif self.sparsity_prior == "Nonnegative":
                 raise NotImplementedError()
             else:
                 w_scale = torch.tensor(1.0)
 
-            w = pyro.sample("w", dist.Normal(torch.zeros(1), w_scale)).view(-1, 1, self.n_factors, self.n_features)
-=======
-            # implement the horseshoe prior
-            w_shape = (-1, 1, self.n_factors, self.n_features)
-            w_scale = pyro.sample("w_scale", dist.HalfCauchy(torch.ones(1))).view(w_shape)
-            w_scale = torch.cat(
-                [
-                    w_scale[..., self.feature_idx[view]]
-                    * feature_group_scale[..., idx : idx + 1]
-                    for idx, view in enumerate(self.views)
-                ],
-                dim=-1,
+            w = pyro.sample("w", dist.Normal(torch.zeros(1), w_scale)).view(
+                -1, 1, self.n_factors, self.n_features
             )
-            w = pyro.sample("w", dist.Normal(torch.zeros(1), w_scale)).view(w_shape)
->>>>>>> 0217bd9d
 
         with plates["features"]:
-            sigma = pyro.sample("sigma", dist.InverseGamma(torch.tensor(3.0), torch.tensor(1.0))).view(
-                -1, 1, 1, self.n_features
-            )
+            sigma = pyro.sample(
+                "sigma", dist.InverseGamma(torch.tensor(3.0), torch.tensor(1.0))
+            ).view(-1, 1, 1, self.n_features)
 
         with plates["obs"]:
-            prod = torch.einsum("...ikj,...ikj->...ij", z, w).view(-1, self.n_obs, 1, self.n_features)
-<<<<<<< HEAD
-            y = pyro.sample("data", dist.Normal(prod, torch.sqrt(sigma)), obs=X.view(1, self.n_obs, 1, self.n_features))
-=======
-            y = pyro.sample("data", dist.Normal(prod, torch.sqrt(sigma)), obs=X.view(-1, self.n_obs, 1, self.n_features))
->>>>>>> 0217bd9d
+            prod = torch.einsum("...ikj,...ikj->...ij", z, w).view(
+                -1, self.n_obs, 1, self.n_features
+            )
+            y = pyro.sample(
+                "data",
+                dist.Normal(prod, torch.sqrt(sigma)),
+                obs=X.view(-1, self.n_obs, 1, self.n_features),
+            )
 
         return {"z": z, "w": w, "sigma": sigma, "y": y}
 
@@ -133,9 +103,5 @@
             "obs": pyro.plate("obs", self.n_obs, dim=-3),
             "factors": pyro.plate("factors", self.n_factors, dim=-2),
             "features": pyro.plate("features", self.n_features, dim=-1),
-<<<<<<< HEAD
-            "feature_groups": pyro.plate("feature_groups", self.n_feature_groups, dim=-1),
-=======
             "feature_groups": pyro.plate("feature_groups", self.n_views, dim=-1),
->>>>>>> 0217bd9d
         }