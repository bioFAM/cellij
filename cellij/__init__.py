--- conflicted
+++ resolved
@@ -1,9 +1,3 @@
-<<<<<<< HEAD
 from .core import _data, _factormodel, _group, _pyro_models, models, synthetic
 from .tools import evaluation
-from .utils import impute_data, load_model
-=======
-from .core import _data, _factormodel, _group, _pyro_models, models, sparsity_priors, synthetic
-from .tools import evaluation
-from .utils import impute_data, load_model, nanstd
->>>>>>> 8c4e9905
+from .utils import impute_data, load_model, nanstd