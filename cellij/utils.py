--- conflicted
+++ resolved
@@ -1,15 +1,10 @@
 import os
 import pickle
-<<<<<<< HEAD
 import random
+from typing import Optional
 
 import numpy as np
 import pyro
-=======
-from typing import Optional
-
-import numpy as np
->>>>>>> 8c4e9905
 import torch
 from sklearn.impute import KNNImputer
 
